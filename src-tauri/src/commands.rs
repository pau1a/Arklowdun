use serde_json::{Map, Value};
use sqlx::{sqlite::SqliteRow, Column, Row, SqlitePool, TypeInfo, ValueRef};

use crate::{
    exdate::{inspect_exdates, parse_rrule_until, split_csv_exdates, ExdateContext},
    id::new_uuid_v7,
    repo,
    time::now_ms,
    time_errors::TimeErrorCode,
    AppError, AppResult, Event, EventsListRangeResponse,
};
use chrono::{DateTime, Duration, LocalResult, NaiveDateTime, Offset, TimeZone, Utc};
use chrono_tz::Tz as ChronoTz;
use rrule::{RRule, RRuleSet, Tz, Unvalidated};

#[allow(clippy::result_large_err)]
fn from_local_ms(ms: i64, tz: Tz) -> AppResult<DateTime<Tz>> {
    #[allow(deprecated)]
    let naive = NaiveDateTime::from_timestamp_millis(ms).ok_or_else(|| {
        AppError::new("TIME/INVALID_TIMESTAMP", "Invalid local timestamp")
            .with_context("local_ms", ms.to_string())
    })?;
    let local = match tz.from_local_datetime(&naive) {
        LocalResult::Single(dt) => dt,
        LocalResult::Ambiguous(a, _b) => a,
        LocalResult::None => tz
            .offset_from_utc_datetime(&naive)
            .fix()
            .from_utc_datetime(&naive)
            .with_timezone(&tz),
    };
    Ok(local)
}

fn row_to_value(row: SqliteRow) -> Value {
    let mut map = Map::new();
    for col in row.columns() {
        let idx = col.ordinal();
        let v = row.try_get_raw(idx).ok();
        let val = match v {
            Some(raw) => {
                if raw.is_null() {
                    Value::Null
                } else {
                    match raw.type_info().name() {
                        "INTEGER" => row
                            .try_get::<i64, _>(idx)
                            .map(Value::from)
                            .unwrap_or(Value::Null),
                        "REAL" => row
                            .try_get::<f64, _>(idx)
                            .map(Value::from)
                            .unwrap_or(Value::Null),
                        _ => row
                            .try_get::<String, _>(idx)
                            .map(Value::from)
                            .unwrap_or(Value::Null),
                    }
                }
            }
            None => Value::Null,
        };
        map.insert(col.name().to_string(), val);
    }
    Value::Object(map)
}

fn value_to_i64(value: Option<&Value>) -> Option<i64> {
    match value {
        Some(Value::Number(n)) => n.as_i64().or_else(|| n.as_f64().map(|f| f.trunc() as i64)),
        Some(Value::String(s)) => s.trim().parse::<i64>().ok(),
        _ => None,
    }
}

fn optional_string(value: Option<&Value>, field: &'static str) -> AppResult<Option<String>> {
    match value {
        None | Some(Value::Null) => Ok(None),
        Some(Value::String(s)) => {
            let trimmed = s.trim();
            if trimmed.is_empty() {
                Ok(None)
            } else {
                Ok(Some(trimmed.to_string()))
            }
        }
        Some(_) => Err(TimeErrorCode::ExdateInvalidFormat
            .into_error()
            .with_context("field", field)),
    }
}

fn parse_exdate_input(value: &Value) -> AppResult<Vec<String>> {
    match value {
        Value::Null => Ok(Vec::new()),
        Value::String(raw) => Ok(split_csv_exdates(raw)),
        Value::Array(items) => {
            let mut out = Vec::new();
            for item in items {
                match item {
                    Value::Null => {}
                    Value::String(s) => {
                        let trimmed = s.trim();
                        if !trimmed.is_empty() {
                            out.push(trimmed.to_string());
                        }
                    }
                    _ => {
                        return Err(TimeErrorCode::ExdateInvalidFormat
                            .into_error()
                            .with_context("field", "exdates"));
                    }
                }
            }
            Ok(out)
        }
        _ => Err(TimeErrorCode::ExdateInvalidFormat
            .into_error()
            .with_context("field", "exdates")),
    }
}

fn ensure_start_datetime(start_ms: Option<i64>, event_id: &str) -> AppResult<DateTime<Utc>> {
    let ms = start_ms.ok_or_else(|| {
        TimeErrorCode::ExdateOutOfRange
            .into_error()
            .with_context("event_id", event_id.to_string())
            .with_context("reason", "missing_start_timestamp")
    })?;
    DateTime::<Utc>::from_timestamp_millis(ms).ok_or_else(|| {
        TimeErrorCode::ExdateOutOfRange
            .into_error()
            .with_context("event_id", event_id.to_string())
            .with_context("start_ms", ms.to_string())
            .with_context("reason", "invalid_start_timestamp")
    })
}

fn normalize_event_exdates_for_create(data: &mut Map<String, Value>) -> AppResult<()> {
    let Some(exdates_value) = data.get("exdates").cloned() else {
        return Ok(());
    };
    let event_id = data.get("id").and_then(|v| v.as_str()).unwrap_or("new");

    let entries = parse_exdate_input(&exdates_value)?;
    if entries.is_empty() {
        data.insert("exdates".into(), Value::Null);
        return Ok(());
    }

    let start_ms =
        value_to_i64(data.get("start_at_utc")).or_else(|| value_to_i64(data.get("start_at")));
    let start = ensure_start_datetime(start_ms, event_id)?;
    let rrule = optional_string(data.get("rrule"), "rrule")?;
    let rrule = rrule.ok_or_else(|| {
        TimeErrorCode::ExdateOutOfRange
            .into_error()
            .with_context("event_id", event_id.to_string())
            .with_context("reason", "missing_rrule")
    })?;
    let until = parse_rrule_until(&rrule);
    let context = ExdateContext {
        start: Some(start),
        until,
    };
    let inspection = inspect_exdates(entries, &context);
    if inspection.invalid_total() > 0 {
        let sample = inspection
            .invalid_format
            .first()
            .or_else(|| inspection.non_utc.first())
            .cloned()
            .unwrap_or_default();
        return Err(TimeErrorCode::ExdateInvalidFormat
            .into_error()
            .with_context("event_id", event_id.to_string())
            .with_context("invalid_value", sample));
    }
    if !inspection.out_of_range.is_empty() {
        return Err(TimeErrorCode::ExdateOutOfRange
            .into_error()
            .with_context("event_id", event_id.to_string())
            .with_context("out_of_range", inspection.out_of_range.join(",")));
    }

    match inspection.canonical {
        Some(canonical) => {
            data.insert("exdates".into(), Value::String(canonical));
        }
        None => {
            data.insert("exdates".into(), Value::Null);
        }
    }
    Ok(())
}

async fn normalize_event_exdates_for_update(
    pool: &SqlitePool,
    household_id: &str,
    event_id: &str,
    data: &mut Map<String, Value>,
) -> AppResult<()> {
    let Some(exdates_value) = data.get("exdates").cloned() else {
        return Ok(());
    };

    let entries = parse_exdate_input(&exdates_value)?;
    if entries.is_empty() {
        data.insert("exdates".into(), Value::Null);
        return Ok(());
    }

    let existing = repo::get_active(pool, "events", Some(household_id), event_id)
        .await
        .map_err(|err| {
            AppError::from(err)
                .with_context("table", "events")
                .with_context("id", event_id.to_string())
                .with_context("household_id", household_id.to_string())
        })?;
    let mut existing_start_at = None;
    let mut existing_start_at_utc = None;
    let mut existing_rrule: Option<String> = None;
    if let Some(row) = existing {
        existing_start_at = row.try_get("start_at").ok();
        existing_start_at_utc = row.try_get("start_at_utc").ok();
        existing_rrule = row.try_get("rrule").ok();
    }

    let start_ms = value_to_i64(data.get("start_at_utc"))
        .or_else(|| value_to_i64(data.get("start_at")))
        .or(existing_start_at_utc)
        .or(existing_start_at);
    let start = ensure_start_datetime(start_ms, event_id)?;

    let incoming_rrule = optional_string(data.get("rrule"), "rrule")?;
    let final_rrule = incoming_rrule.or_else(|| {
        existing_rrule
            .map(|s| s.trim().to_string())
            .filter(|s| !s.is_empty())
    });
    let rrule = final_rrule.ok_or_else(|| {
        TimeErrorCode::ExdateOutOfRange
            .into_error()
            .with_context("event_id", event_id.to_string())
            .with_context("household_id", household_id.to_string())
            .with_context("reason", "missing_rrule")
    })?;
    let until = parse_rrule_until(&rrule);
    let context = ExdateContext {
        start: Some(start),
        until,
    };
    let inspection = inspect_exdates(entries, &context);
    if inspection.invalid_total() > 0 {
        let sample = inspection
            .invalid_format
            .first()
            .or_else(|| inspection.non_utc.first())
            .cloned()
            .unwrap_or_default();
        return Err(TimeErrorCode::ExdateInvalidFormat
            .into_error()
            .with_context("event_id", event_id.to_string())
            .with_context("household_id", household_id.to_string())
            .with_context("invalid_value", sample));
    }
    if !inspection.out_of_range.is_empty() {
        return Err(TimeErrorCode::ExdateOutOfRange
            .into_error()
            .with_context("event_id", event_id.to_string())
            .with_context("household_id", household_id.to_string())
            .with_context("out_of_range", inspection.out_of_range.join(",")));
    }

    match inspection.canonical {
        Some(canonical) => {
            data.insert("exdates".into(), Value::String(canonical));
        }
        None => {
            data.insert("exdates".into(), Value::Null);
        }
    }
    Ok(())
}

async fn list(
    pool: &SqlitePool,
    table: &str,
    household_id: &str,
    order_by: Option<&str>,
    limit: Option<i64>,
    offset: Option<i64>,
) -> AppResult<Vec<Value>> {
    let rows = repo::list_active(pool, table, household_id, order_by, limit, offset)
        .await
        .map_err(AppError::from)?;
    Ok(rows.into_iter().map(row_to_value).collect())
}

async fn get(
    pool: &SqlitePool,
    table: &str,
    household_id: Option<&str>,
    id: &str,
) -> AppResult<Option<Value>> {
    let row = repo::get_active(pool, table, household_id, id)
        .await
        .map_err(AppError::from)?;
    Ok(row.map(row_to_value))
}

// TXN: domain=OUT OF SCOPE tables=*
async fn create(pool: &SqlitePool, table: &str, mut data: Map<String, Value>) -> AppResult<Value> {
    let id = data
        .get("id")
        .and_then(|v| v.as_str())
        .map(|s| s.to_string())
        .unwrap_or_else(new_uuid_v7);
    data.insert("id".into(), Value::String(id.clone()));
    let now = now_ms();
    data.entry(String::from("created_at"))
        .or_insert(Value::from(now));
    data.insert("updated_at".into(), Value::from(now));

    if table == "events" {
        normalize_event_exdates_for_create(&mut data)?;
    }

    let cols: Vec<String> = data.keys().cloned().collect();
    let placeholders: Vec<String> = cols.iter().map(|_| "?".into()).collect();
    let sql = format!(
        "INSERT INTO {table} ({}) VALUES ({})",
        cols.join(","),
        placeholders.join(",")
    );
    let mut query = sqlx::query(&sql);
    for c in &cols {
        let value = data.get(c).ok_or_else(|| {
            AppError::new("COMMANDS/MISSING_FIELD", "Payload missing value for column")
                .with_context("column", c.clone())
        })?;
        query = bind_value(query, value);
    }
    query.execute(pool).await.map_err(AppError::from)?;
    Ok(Value::Object(data))
}

// TXN: domain=OUT OF SCOPE tables=*
async fn update(
    pool: &SqlitePool,
    table: &str,
    id: &str,
    mut data: Map<String, Value>,
    household_id: Option<&str>,
) -> AppResult<()> {
    if table == "events" {
        let hh = household_id.ok_or_else(|| {
            AppError::new(
                "COMMANDS/MISSING_FIELD",
                "Household is required when updating events.",
            )
        })?;
        normalize_event_exdates_for_update(pool, hh, id, &mut data).await?;
    }
    data.remove("id");
    data.remove("created_at");
    let now = now_ms();
    data.insert("updated_at".into(), Value::from(now));
    let cols: Vec<String> = data.keys().cloned().collect();
    let set_clause: Vec<String> = cols.iter().map(|c| format!("{c} = ?")).collect();
    let sql = if table == "household" {
        format!("UPDATE {table} SET {} WHERE id = ?", set_clause.join(","))
    } else {
        format!(
            "UPDATE {table} SET {} WHERE household_id = ? AND id = ?",
            set_clause.join(",")
        )
    };
    let mut query = sqlx::query(&sql);
    for c in &cols {
        let value = data.get(c).ok_or_else(|| {
            AppError::new("COMMANDS/MISSING_FIELD", "Payload missing value for column")
                .with_context("column", c.clone())
        })?;
        query = bind_value(query, value);
    }
    if table == "household" {
        query = query.bind(id);
    } else {
        let hh = household_id.unwrap_or("");
        query = query.bind(hh).bind(id);
    }
    query.execute(pool).await.map_err(AppError::from)?;
    Ok(())
}

fn bind_value<'q>(
    q: sqlx::query::Query<'q, sqlx::Sqlite, sqlx::sqlite::SqliteArguments<'q>>,
    v: &Value,
) -> sqlx::query::Query<'q, sqlx::Sqlite, sqlx::sqlite::SqliteArguments<'q>> {
    match v {
        Value::Null => q.bind(Option::<i64>::None),
        Value::Number(n) => {
            if let Some(i) = n.as_i64() {
                q.bind(i)
            } else if let Some(f) = n.as_f64() {
                q.bind(f)
            } else {
                q.bind(Option::<i64>::None)
            }
        }
        Value::Bool(b) => q.bind(*b as i64),
        Value::String(s) => q.bind(s.clone()),
        _ => q.bind(v.to_string()),
    }
}

pub async fn list_command(
    pool: &SqlitePool,
    table: &str,
    household_id: &str,
    order_by: Option<&str>,
    limit: Option<i64>,
    offset: Option<i64>,
) -> AppResult<Vec<Value>> {
    list(pool, table, household_id, order_by, limit, offset)
        .await
        .map_err(|err| {
            err.with_context("operation", "list")
                .with_context("table", table.to_string())
                .with_context("household_id", household_id.to_string())
        })
}

pub async fn get_command(
    pool: &SqlitePool,
    table: &str,
    household_id: Option<&str>,
    id: &str,
) -> AppResult<Option<Value>> {
    get(pool, table, household_id, id).await.map_err(|err| {
        let household = household_id.unwrap_or("");
        err.with_context("operation", "get")
            .with_context("table", table.to_string())
            .with_context("household_id", household.to_string())
            .with_context("id", id.to_string())
    })
}

// TXN: domain=OUT OF SCOPE tables=*
pub async fn create_command(
    pool: &SqlitePool,
    table: &str,
    data: Map<String, Value>,
) -> AppResult<Value> {
    create(pool, table, data).await.map_err(|err| {
        err.with_context("operation", "create")
            .with_context("table", table.to_string())
    })
}

// TXN: domain=OUT OF SCOPE tables=*
pub async fn update_command(
    pool: &SqlitePool,
    table: &str,
    id: &str,
    data: Map<String, Value>,
    household_id: Option<&str>,
) -> AppResult<()> {
    update(pool, table, id, data, household_id)
        .await
        .map_err(|err| {
            let household = household_id.unwrap_or("");
            err.with_context("operation", "update")
                .with_context("table", table.to_string())
                .with_context("household_id", household.to_string())
                .with_context("id", id.to_string())
        })
}

// TXN: domain=OUT OF SCOPE tables=*
pub async fn delete_command(
    pool: &SqlitePool,
    table: &str,
    household_id: &str,
    id: &str,
) -> AppResult<()> {
    if table == "inventory_items" || table == "shopping_items" {
        return repo::items::delete_item(pool, table, household_id, id)
            .await
            .map_err(|err| {
                AppError::from(err)
                    .with_context("operation", "delete")
                    .with_context("table", table.to_string())
                    .with_context("household_id", household_id.to_string())
                    .with_context("id", id.to_string())
            });
    }
    repo::set_deleted_at(pool, table, household_id, id)
        .await
        .map_err(|err| {
            AppError::from(err)
                .with_context("operation", "delete")
                .with_context("table", table.to_string())
                .with_context("household_id", household_id.to_string())
                .with_context("id", id.to_string())
        })
}

// TXN: domain=OUT OF SCOPE tables=*
pub async fn restore_command(
    pool: &SqlitePool,
    table: &str,
    household_id: &str,
    id: &str,
) -> AppResult<()> {
    if table == "inventory_items" || table == "shopping_items" {
        return repo::items::restore_item(pool, table, household_id, id)
            .await
            .map_err(|err| {
                AppError::from(err)
                    .with_context("operation", "restore")
                    .with_context("table", table.to_string())
                    .with_context("household_id", household_id.to_string())
                    .with_context("id", id.to_string())
            });
    }
    repo::clear_deleted_at(pool, table, household_id, id)
        .await
        .map_err(|err| {
            AppError::from(err)
                .with_context("operation", "restore")
                .with_context("table", table.to_string())
                .with_context("household_id", household_id.to_string())
                .with_context("id", id.to_string())
        })
}

pub async fn events_list_range_command(
    pool: &SqlitePool,
    household_id: &str,
    start: i64,
    end: i64,
) -> AppResult<EventsListRangeResponse> {
    let hh = repo::require_household(household_id)
        .map_err(|err| AppError::from(err).with_context("operation", "events_list_range"))?;
    let rows = sqlx::query_as::<_, Event>(
        r#"
        SELECT id, household_id, title, start_at, end_at, tz, start_at_utc, end_at_utc,
               rrule, exdates, reminder, created_at, updated_at, deleted_at,
               NULL AS series_parent_id
        FROM events
        WHERE household_id = ? AND deleted_at IS NULL
          AND (
            (rrule IS NULL AND COALESCE(end_at_utc, end_at, start_at) >= ? AND COALESCE(start_at_utc, start_at) <= ?)
            OR rrule IS NOT NULL
          )
        ORDER BY COALESCE(start_at_utc, start_at), id
        "#,
    )
    .bind(hh)
    .bind(start)
    .bind(end)
    .fetch_all(pool)
    .await
    .map_err(|err| {
        AppError::from(err)
            .with_context("operation", "events_list_range")
            .with_context("household_id", household_id.to_string())
            .with_context("start", start.to_string())
            .with_context("end", end.to_string())
    })?;

    const PER_SERIES_LIMIT: usize = 500;
    const TOTAL_LIMIT: usize = 10_000;
    let range_start_utc = DateTime::<Utc>::from_timestamp_millis(start).ok_or_else(|| {
        AppError::new("TIME/INVALID_TIMESTAMP", "Invalid range start timestamp")
            .with_context("operation", "events_list_range")
            .with_context("household_id", household_id.to_string())
            .with_context("start", start.to_string())
    })?;
    let range_end_utc = DateTime::<Utc>::from_timestamp_millis(end).ok_or_else(|| {
        AppError::new("TIME/INVALID_TIMESTAMP", "Invalid range end timestamp")
            .with_context("operation", "events_list_range")
            .with_context("household_id", household_id.to_string())
            .with_context("end", end.to_string())
    })?;
    let row_count = rows.len();
    let mut truncated = false;
    let mut out = Vec::new();
    'rows: for (row_index, row) in rows.into_iter().enumerate() {
        if let Some(rrule_str) = row.rrule.clone() {
            let event_id = row.id.clone();
            let tz_str = row.tz.clone().unwrap_or_else(|| "UTC".into());
            let tz_chrono: ChronoTz = tz_str.parse().map_err(|_| {
                TimeErrorCode::TimezoneUnknown
                    .into_error()
                    .with_context("operation", "events_list_range")
                    .with_context("household_id", household_id.to_string())
                    .with_context("event_id", event_id.clone())
                    .with_context("timezone", tz_str.clone())
            })?;
            let tz_name = tz_chrono.name().to_string();
            let tz: Tz = tz_chrono.into();
            let start_local = from_local_ms(row.start_at, tz).map_err(|err| {
                err.with_context("operation", "events_list_range")
                    .with_context("household_id", household_id.to_string())
                    .with_context("event_id", event_id.clone())
            })?;
            let duration = row
                .end_at
                .unwrap_or(row.start_at)
                .saturating_sub(row.start_at);
<<<<<<< HEAD
            let rrule_un: RRule<Unvalidated> = match rrule_str.parse() {
                Ok(un) => un,
                Err(err) => {
                    tracing::warn!(
                        target: "arklowdun",
                        event = "events_rrule_parse_error",
                        event_id = %event_id,
                        rule = %rrule_str.chars().take(80).collect::<String>(),
                        error = %err
                    );
                    return Err(
                        TimeErrorCode::RruleUnsupportedField
                            .into_error()
                            .with_context("operation", "events_list_range")
                            .with_context("household_id", household_id.to_string())
                            .with_context("event_id", event_id.clone())
                            .with_context("rrule", rrule_str.clone())
                            .with_context("detail", err.to_string())
                    );
=======
            let rrule_un: RRule<Unvalidated> = rrule_str.parse().map_err(|err| {
                tracing::warn!(
                    target: "arklowdun",
                    event = "events_rrule_parse_error",
                    event_id = %event_id,
                    rule = %rrule_str.chars().take(80).collect::<String>(),
                    error = %err
                );
                TimeErrorCode::RruleUnsupportedField
                    .into_error()
                    .with_context("operation", "events_list_range")
                    .with_context("household_id", household_id.to_string())
                    .with_context("event_id", event_id.clone())
                    .with_context("rrule", rrule_str.clone())
                    .with_context("detail", err.to_string())
            })?;
            let rrule = rrule_un.validate(start_local).map_err(|err| {
                tracing::warn!(
                    target: "arklowdun",
                    event = "events_rrule_validate_error",
                    event_id = %event_id,
                    rule = %rrule_str.chars().take(80).collect::<String>(),
                    error = %err
                );
                TimeErrorCode::RruleUnsupportedField
                    .into_error()
                    .with_context("operation", "events_list_range")
                    .with_context("household_id", household_id.to_string())
                    .with_context("event_id", event_id.clone())
                    .with_context("rrule", rrule_str.clone())
                    .with_context("detail", err.to_string())
            })?;
            let mut set = RRuleSet::new(start_local).rrule(rrule);
            if let Some(exdates_str) = &row.exdates {
                for ex_s in exdates_str.split(',') {
                    let ex_s = ex_s.trim();
                    if ex_s.is_empty() {
                        continue;
                    }
                    if let Ok(ex_utc) = DateTime::parse_from_rfc3339(ex_s) {
                        let ex_local = ex_utc.with_timezone(&Utc).with_timezone(&tz);
                        set = set.exdate(ex_local);
                    }
                }
            }
            let after = range_start_utc.with_timezone(&tz);
            let before = range_end_utc.with_timezone(&tz);
            set = set.after(after).before(before);
            let occurrences = set.all((PER_SERIES_LIMIT + 1) as u16);
            let mut dates = occurrences.dates;
            let series_over_limit = dates.len() > PER_SERIES_LIMIT;
            if series_over_limit {
                truncated = true;
                dates.truncate(PER_SERIES_LIMIT);
            }
            let series_len = dates.len();
            for (occ_index, occ) in dates.into_iter().enumerate() {
                if out.len() >= TOTAL_LIMIT {
                    truncated = true;
                    break 'rows;
                }
                let start_utc_ms = occ.with_timezone(&Utc).timestamp_millis();
                let end_dt = occ + Duration::milliseconds(duration);
                let end_utc_ms = end_dt.with_timezone(&Utc).timestamp_millis();
                if end_utc_ms < start || start_utc_ms > end {
                    continue;
                }
                let inst = Event {
                    id: format!("{}::{}", row.id, start_utc_ms),
                    household_id: row.household_id.clone(),
                    title: row.title.clone(),
                    start_at: start_utc_ms,
                    end_at: Some(end_utc_ms),
                    tz: Some(tz_name.clone()),
                    start_at_utc: Some(start_utc_ms),
                    end_at_utc: Some(end_utc_ms),
                    // Instances must look like single events to the UI
                    // so strip recurrence metadata
                    rrule: None,
                    exdates: None,
                    reminder: row.reminder,
                    created_at: row.created_at,
                    updated_at: row.updated_at,
                    deleted_at: None,
                    series_parent_id: Some(row.id.clone()),
                };
                out.push(inst);
                if out.len() >= TOTAL_LIMIT {
                    if series_over_limit || occ_index + 1 < series_len || row_index + 1 < row_count
                    {
                        truncated = true;
                    }
                    break 'rows;
>>>>>>> 40f0ac99
                }
            };
            let rrule = match rrule_un.validate(start_local) {
                Ok(v) => v,
                Err(err) => {
                    tracing::warn!(
                        target: "arklowdun",
                        event = "events_rrule_validate_error",
                        event_id = %event_id,
                        rule = %rrule_str.chars().take(80).collect::<String>(),
                        error = %err
                    );
                    return Err(
                        TimeErrorCode::RruleUnsupportedField
                            .into_error()
                            .with_context("operation", "events_list_range")
                            .with_context("household_id", household_id.to_string())
                            .with_context("event_id", event_id.clone())
                            .with_context("rrule", rrule_str.clone())
                            .with_context("detail", err.to_string())
                    );
                }
            };
            let mut set = RRuleSet::new(start_local).rrule(rrule);
            if let Some(exdates_str) = &row.exdates {
                for ex_s in exdates_str.split(',') {
                    let ex_s = ex_s.trim();
                    if ex_s.is_empty() {
                        continue;
                    }
                    if let Ok(ex_utc) = DateTime::parse_from_rfc3339(ex_s) {
                        let ex_local = ex_utc.with_timezone(&Utc).with_timezone(&tz);
                        set = set.exdate(ex_local);
                    }
                }
            }
            let after = range_start_utc.with_timezone(&tz);
            let before = range_end_utc.with_timezone(&tz);
            set = set.after(after).before(before);
            let occurrences = set.all((PER_SERIES_LIMIT + 1) as u16);
            let mut dates = occurrences.dates;
            let series_over_limit = dates.len() > PER_SERIES_LIMIT;
            if series_over_limit {
                truncated = true;
                dates.truncate(PER_SERIES_LIMIT);
            }
            let series_len = dates.len();
            for (occ_index, occ) in dates.into_iter().enumerate() {
                if out.len() >= TOTAL_LIMIT {
                    truncated = true;
                    break 'rows;
                }
                let start_utc_ms = occ.with_timezone(&Utc).timestamp_millis();
                let end_dt = occ + Duration::milliseconds(duration);
                let end_utc_ms = end_dt.with_timezone(&Utc).timestamp_millis();
                if end_utc_ms < start || start_utc_ms > end {
                    continue;
                }
                let inst = Event {
                    id: format!("{}::{}", row.id, start_utc_ms),
                    household_id: row.household_id.clone(),
                    title: row.title.clone(),
                    start_at: start_utc_ms,
                    end_at: Some(end_utc_ms),
                    tz: Some(tz_name.clone()),
                    start_at_utc: Some(start_utc_ms),
                    end_at_utc: Some(end_utc_ms),
                    // Instances must look like single events to the UI
                    // so strip recurrence metadata
                    rrule: None,
                    exdates: None,
                    reminder: row.reminder,
                    created_at: row.created_at,
                    updated_at: row.updated_at,
                    deleted_at: None,
                    series_parent_id: Some(row.id.clone()),
                };
                out.push(inst);
                if out.len() >= TOTAL_LIMIT {
                    if series_over_limit || occ_index + 1 < series_len || row_index + 1 < row_count
                    {
                        truncated = true;
                    }
                    break 'rows;
                }
            }
        } else {
            let start_utc = row.start_at_utc.unwrap_or(row.start_at);
            let end_utc = row.end_at_utc.or(row.end_at).unwrap_or(row.start_at);
            if end_utc >= start && start_utc <= end {
                if out.len() >= TOTAL_LIMIT {
                    truncated = true;
                    break;
                }
                out.push(row);
                if out.len() >= TOTAL_LIMIT {
                    if row_index + 1 < row_count {
                        truncated = true;
                    }
                    break;
                }
            }
        }
    }

    out.sort_by(|a, b| {
        a.start_at_utc
            .unwrap_or(a.start_at)
            .cmp(&b.start_at_utc.unwrap_or(b.start_at))
            .then(a.title.cmp(&b.title))
            .then(a.id.cmp(&b.id))
    });

    Ok(EventsListRangeResponse {
        items: out,
        truncated,
    })
}<|MERGE_RESOLUTION|>--- conflicted
+++ resolved
@@ -612,13 +612,130 @@
                 .end_at
                 .unwrap_or(row.start_at)
                 .saturating_sub(row.start_at);
-<<<<<<< HEAD
-            let rrule_un: RRule<Unvalidated> = match rrule_str.parse() {
-                Ok(un) => un,
+let duration = row
+    .end_at
+    .unwrap_or(row.start_at)
+    .saturating_sub(row.start_at);
+
+// Parse RRULE → taxonomy error on failure
+let rrule_un: RRule<Unvalidated> = match rrule_str.parse() {
+    Ok(un) => un,
+    Err(err) => {
+        tracing::warn!(
+            target: "arklowdun",
+            event = "events_rrule_parse_error",
+            event_id = %event_id,
+            rule = %rrule_str.chars().take(80).collect::<String>(),
+            error = %err
+        );
+        return Err(
+            TimeErrorCode::RruleUnsupportedField
+                .into_error()
+                .with_context("operation", "events_list_range")
+                .with_context("household_id", household_id.to_string())
+                .with_context("event_id", event_id.clone())
+                .with_context("rrule", rrule_str.clone())
+                .with_context("detail", err.to_string())
+        );
+    }
+};
+
+// Validate RRULE → taxonomy error on failure
+let rrule = match rrule_un.validate(start_local) {
+    Ok(v) => v,
+    Err(err) => {
+        tracing::warn!(
+            target: "arklowdun",
+            event = "events_rrule_validate_error",
+            event_id = %event_id,
+            rule = %rrule_str.chars().take(80).collect::<String>(),
+            error = %err
+        );
+        return Err(
+            TimeErrorCode::RruleUnsupportedField
+                .into_error()
+                .with_context("operation", "events_list_range")
+                .with_context("household_id", household_id.to_string())
+                .with_context("event_id", event_id.clone())
+                .with_context("rrule", rrule_str.clone())
+                .with_context("detail", err.to_string())
+        );
+    }
+};
+
+let mut set = RRuleSet::new(start_local).rrule(rrule);
+if let Some(exdates_str) = &row.exdates {
+    for ex_s in exdates_str.split(',') {
+        let ex_s = ex_s.trim();
+        if ex_s.is_empty() {
+            continue;
+        }
+        if let Ok(ex_utc) = DateTime::parse_from_rfc3339(ex_s) {
+            let ex_local = ex_utc.with_timezone(&Utc).with_timezone(&tz);
+            set = set.exdate(ex_local);
+        }
+    }
+}
+
+let after = range_start_utc.with_timezone(&tz);
+let before = range_end_utc.with_timezone(&tz);
+set = set.after(after).before(before);
+
+let occurrences = set.all((PER_SERIES_LIMIT + 1) as u16);
+let mut dates = occurrences.dates;
+let series_over_limit = dates.len() > PER_SERIES_LIMIT;
+if series_over_limit {
+    truncated = true;
+    dates.truncate(PER_SERIES_LIMIT);
+}
+let series_len = dates.len();
+
+for (occ_index, occ) in dates.into_iter().enumerate() {
+    if out.len() >= TOTAL_LIMIT {
+        truncated = true;
+        break 'rows;
+    }
+    let start_utc_ms = occ.with_timezone(&Utc).timestamp_millis();
+    let end_dt = occ + Duration::milliseconds(duration);
+    let end_utc_ms = end_dt.with_timezone(&Utc).timestamp_millis();
+    if end_utc_ms < start || start_utc_ms > end {
+        continue;
+    }
+    let inst = Event {
+        id: format!("{}::{}", row.id, start_utc_ms),
+        household_id: row.household_id.clone(),
+        title: row.title.clone(),
+        start_at: start_utc_ms,
+        end_at: Some(end_utc_ms),
+        tz: Some(tz_name.clone()),
+        start_at_utc: Some(start_utc_ms),
+        end_at_utc: Some(end_utc_ms),
+        // Instances must look like single events to the UI
+        // so strip recurrence metadata
+        rrule: None,
+        exdates: None,
+        reminder: row.reminder,
+        created_at: row.created_at,
+        updated_at: row.updated_at,
+        deleted_at: None,
+        series_parent_id: Some(row.id.clone()),
+    };
+    out.push(inst);
+    if out.len() >= TOTAL_LIMIT {
+        if series_over_limit || occ_index + 1 < series_len || row_index + 1 < row_count {
+            truncated = true;
+        }
+        break 'rows;
+    }
+}
+                }
+            };
+            let rrule = match rrule_un.validate(start_local) {
+                Ok(v) => v,
                 Err(err) => {
                     tracing::warn!(
                         target: "arklowdun",
-                        event = "events_rrule_parse_error",
+                        event = "events_rrule_validate_error",
                         event_id = %event_id,
                         rule = %rrule_str.chars().take(80).collect::<String>(),
                         error = %err
@@ -632,39 +749,8 @@
                             .with_context("rrule", rrule_str.clone())
                             .with_context("detail", err.to_string())
                     );
-=======
-            let rrule_un: RRule<Unvalidated> = rrule_str.parse().map_err(|err| {
-                tracing::warn!(
-                    target: "arklowdun",
-                    event = "events_rrule_parse_error",
-                    event_id = %event_id,
-                    rule = %rrule_str.chars().take(80).collect::<String>(),
-                    error = %err
-                );
-                TimeErrorCode::RruleUnsupportedField
-                    .into_error()
-                    .with_context("operation", "events_list_range")
-                    .with_context("household_id", household_id.to_string())
-                    .with_context("event_id", event_id.clone())
-                    .with_context("rrule", rrule_str.clone())
-                    .with_context("detail", err.to_string())
-            })?;
-            let rrule = rrule_un.validate(start_local).map_err(|err| {
-                tracing::warn!(
-                    target: "arklowdun",
-                    event = "events_rrule_validate_error",
-                    event_id = %event_id,
-                    rule = %rrule_str.chars().take(80).collect::<String>(),
-                    error = %err
-                );
-                TimeErrorCode::RruleUnsupportedField
-                    .into_error()
-                    .with_context("operation", "events_list_range")
-                    .with_context("household_id", household_id.to_string())
-                    .with_context("event_id", event_id.clone())
-                    .with_context("rrule", rrule_str.clone())
-                    .with_context("detail", err.to_string())
-            })?;
+                }
+            };
             let mut set = RRuleSet::new(start_local).rrule(rrule);
             if let Some(exdates_str) = &row.exdates {
                 for ex_s in exdates_str.split(',') {
@@ -726,91 +812,6 @@
                         truncated = true;
                     }
                     break 'rows;
->>>>>>> 40f0ac99
-                }
-            };
-            let rrule = match rrule_un.validate(start_local) {
-                Ok(v) => v,
-                Err(err) => {
-                    tracing::warn!(
-                        target: "arklowdun",
-                        event = "events_rrule_validate_error",
-                        event_id = %event_id,
-                        rule = %rrule_str.chars().take(80).collect::<String>(),
-                        error = %err
-                    );
-                    return Err(
-                        TimeErrorCode::RruleUnsupportedField
-                            .into_error()
-                            .with_context("operation", "events_list_range")
-                            .with_context("household_id", household_id.to_string())
-                            .with_context("event_id", event_id.clone())
-                            .with_context("rrule", rrule_str.clone())
-                            .with_context("detail", err.to_string())
-                    );
-                }
-            };
-            let mut set = RRuleSet::new(start_local).rrule(rrule);
-            if let Some(exdates_str) = &row.exdates {
-                for ex_s in exdates_str.split(',') {
-                    let ex_s = ex_s.trim();
-                    if ex_s.is_empty() {
-                        continue;
-                    }
-                    if let Ok(ex_utc) = DateTime::parse_from_rfc3339(ex_s) {
-                        let ex_local = ex_utc.with_timezone(&Utc).with_timezone(&tz);
-                        set = set.exdate(ex_local);
-                    }
-                }
-            }
-            let after = range_start_utc.with_timezone(&tz);
-            let before = range_end_utc.with_timezone(&tz);
-            set = set.after(after).before(before);
-            let occurrences = set.all((PER_SERIES_LIMIT + 1) as u16);
-            let mut dates = occurrences.dates;
-            let series_over_limit = dates.len() > PER_SERIES_LIMIT;
-            if series_over_limit {
-                truncated = true;
-                dates.truncate(PER_SERIES_LIMIT);
-            }
-            let series_len = dates.len();
-            for (occ_index, occ) in dates.into_iter().enumerate() {
-                if out.len() >= TOTAL_LIMIT {
-                    truncated = true;
-                    break 'rows;
-                }
-                let start_utc_ms = occ.with_timezone(&Utc).timestamp_millis();
-                let end_dt = occ + Duration::milliseconds(duration);
-                let end_utc_ms = end_dt.with_timezone(&Utc).timestamp_millis();
-                if end_utc_ms < start || start_utc_ms > end {
-                    continue;
-                }
-                let inst = Event {
-                    id: format!("{}::{}", row.id, start_utc_ms),
-                    household_id: row.household_id.clone(),
-                    title: row.title.clone(),
-                    start_at: start_utc_ms,
-                    end_at: Some(end_utc_ms),
-                    tz: Some(tz_name.clone()),
-                    start_at_utc: Some(start_utc_ms),
-                    end_at_utc: Some(end_utc_ms),
-                    // Instances must look like single events to the UI
-                    // so strip recurrence metadata
-                    rrule: None,
-                    exdates: None,
-                    reminder: row.reminder,
-                    created_at: row.created_at,
-                    updated_at: row.updated_at,
-                    deleted_at: None,
-                    series_parent_id: Some(row.id.clone()),
-                };
-                out.push(inst);
-                if out.len() >= TOTAL_LIMIT {
-                    if series_over_limit || occ_index + 1 < series_len || row_index + 1 < row_count
-                    {
-                        truncated = true;
-                    }
-                    break 'rows;
                 }
             }
         } else {
