--- conflicted
+++ resolved
@@ -740,14 +740,10 @@
 
     let mut query = sqlx::query_as::<_, Note>(&sql)
         .bind(entity_type.as_str())
-<<<<<<< HEAD
         .bind(entity_id)
         .bind(household_id)
         .bind(household_id)
         .bind(household_id);
-=======
-        .bind(&canonical_entity_id);
->>>>>>> 014a1658
 
     if let Some((created_at, id)) = &after {
         query = query
