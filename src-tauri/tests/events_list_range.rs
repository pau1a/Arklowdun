use arklowdun_lib::commands;
use sqlx::{sqlite::SqlitePoolOptions, SqlitePool};

const CREATE_EVENTS_TABLE: &str = "\
    CREATE TABLE events (\
        id TEXT PRIMARY KEY,\
        household_id TEXT NOT NULL,\
        title TEXT NOT NULL,\
        start_at INTEGER NOT NULL,\
        end_at INTEGER,\
        tz TEXT,\
        start_at_utc INTEGER,\
        end_at_utc INTEGER,\
        rrule TEXT,\
        exdates TEXT,\
        reminder INTEGER,\
        created_at INTEGER NOT NULL,\
        updated_at INTEGER NOT NULL,\
        deleted_at INTEGER\
    )\
";

async fn setup_pool() -> SqlitePool {
    let pool: SqlitePool = SqlitePoolOptions::new()
        .max_connections(1)
        .connect("sqlite::memory:")
        .await
        .unwrap();
    sqlx::query(CREATE_EVENTS_TABLE)
        .execute(&pool)
        .await
        .unwrap();
    pool
}

#[tokio::test]
async fn events_list_range_tolerates_missing_series_parent_id() {
    let pool = setup_pool().await;
    sqlx::query(
        "INSERT INTO events (id, household_id, title, start_at, created_at, updated_at)\
         VALUES ('e1', 'HH', 't', 0, 0, 0)",
    )
    .execute(&pool)
    .await
    .unwrap();
    let res = commands::events_list_range_command(&pool, "HH", -1, 1)
        .await
        .unwrap();
    assert_eq!(res.items.len(), 1);
    assert!(!res.truncated);
}

#[tokio::test]
async fn expanded_instance_strips_recurrence_fields() {
    let pool = setup_pool().await;
    sqlx::query(
        "INSERT INTO events (id, household_id, title, start_at, end_at, tz, start_at_utc, end_at_utc, rrule, created_at, updated_at)\
         VALUES ('r1', 'HH', 't', 0, 3600000, 'UTC', 0, 3600000, 'FREQ=DAILY;COUNT=2', 0, 0)"
    )
    .execute(&pool)
    .await
    .unwrap();
    let res = commands::events_list_range_command(&pool, "HH", -1, 2 * 86_400_000)
        .await
        .unwrap();
    assert_eq!(res.items.len(), 2);
    assert!(!res.truncated);
    let inst = &res.items[0];
    assert!(inst.rrule.is_none());
    assert!(inst.exdates.is_none());
    assert_eq!(inst.series_parent_id.as_deref(), Some("r1"));
}

#[tokio::test]
async fn series_under_limit_reports_not_truncated() {
    let pool = setup_pool().await;
    sqlx::query(
        "INSERT INTO events (id, household_id, title, start_at, end_at, tz, start_at_utc, end_at_utc, rrule, created_at, updated_at)\
         VALUES ('s1', 'HH', 'Daily standup', 0, 1800000, 'UTC', 0, 1800000, 'FREQ=DAILY;COUNT=20', 0, 0)"
    )
    .execute(&pool)
    .await
    .unwrap();
    let res = commands::events_list_range_command(&pool, "HH", -1, 40 * 86_400_000)
        .await
        .unwrap();
    println!(
        "series_under_limit count={} truncated={}",
        res.items.len(),
        res.truncated
    );
    assert_eq!(res.items.len(), 20);
    assert!(!res.truncated);
}

#[tokio::test]
async fn series_limit_truncates_after_500() {
    let pool = setup_pool().await;
    sqlx::query(
        "INSERT INTO events (id, household_id, title, start_at, end_at, tz, start_at_utc, end_at_utc, rrule, created_at, updated_at)\
         VALUES ('s500', 'HH', 'Big series', 0, 3600000, 'UTC', 0, 3600000, 'FREQ=DAILY;COUNT=600', 0, 0)"
    )
    .execute(&pool)
    .await
    .unwrap();
    let res = commands::events_list_range_command(&pool, "HH", -1, 1_000 * 86_400_000)
        .await
        .unwrap();
    println!(
        "series_limit count={} truncated={}",
        res.items.len(),
        res.truncated
    );
    assert_eq!(res.items.len(), 500);
    assert!(res.truncated);
}

#[tokio::test]
async fn query_limit_truncates_after_10000() {
    let pool = setup_pool().await;
    {
        let mut tx = pool.begin().await.unwrap();
        for i in 0..10_050 {
            let start = i as i64 * 3_600_000;
            sqlx::query(
                "INSERT INTO events (id, household_id, title, start_at, start_at_utc, created_at, updated_at)\
                 VALUES (?1, 'HH', ?2, ?3, ?3, 0, 0)"
            )
            .bind(format!("bulk-{i}"))
            .bind(format!("Event {i}"))
            .bind(start)
            .execute(&mut *tx)
            .await
            .unwrap();
        }
        tx.commit().await.unwrap();
    }
    let horizon = 10_051_i64 * 3_600_000;
    let res = commands::events_list_range_command(&pool, "HH", -1, horizon)
        .await
        .unwrap();
    println!(
        "query_limit count={} truncated={}",
        res.items.len(),
        res.truncated
    );
    assert_eq!(res.items.len(), 10_000);
    assert!(res.truncated);
}

#[tokio::test]
async fn invalid_timezone_surfaces_taxonomy_error() {
    let pool = setup_pool().await;
    sqlx::query(
        "INSERT INTO events (id, household_id, title, start_at, end_at, tz, start_at_utc, end_at_utc, rrule, created_at, updated_at) \
         VALUES ('bad-tz', 'HH', 'Broken timezone', 0, 3_600_000, 'Mars/Olympus', 0, 3_600_000, 'FREQ=DAILY;COUNT=2', 0, 0)",
    )
    .execute(&pool)
    .await
    .unwrap();

<<<<<<< HEAD
    let res = commands::events_list_range_command(&pool, "HH", -1, 86_400_000).await;
    let err = match res {
        Ok(_) => panic!("invalid timezone should error"),
        Err(e) => e,
    };
=======
    let err = commands::events_list_range_command(&pool, "HH", -1, 86_400_000)
        .await
        .expect_err("invalid timezone should error");
>>>>>>> 40f0ac99

    assert_eq!(err.code(), "E_TZ_UNKNOWN");
    assert_eq!(
        err.context().get("timezone").map(|tz| tz.as_str()),
        Some("Mars/Olympus")
    );
    assert_eq!(
        err.context().get("operation").map(|op| op.as_str()),
        Some("events_list_range")
    );
}

#[tokio::test]
async fn unsupported_rrule_surfaces_taxonomy_error() {
    let pool = setup_pool().await;
    sqlx::query(
        "INSERT INTO events (id, household_id, title, start_at, end_at, tz, start_at_utc, end_at_utc, rrule, created_at, updated_at) \
         VALUES ('bad-rrule', 'HH', 'Unsupported rule', 0, 3_600_000, 'UTC', 0, 3_600_000, 'FREQ=DAILY;FOO=BAR', 0, 0)",
    )
    .execute(&pool)
    .await
    .unwrap();

<<<<<<< HEAD
    let res = commands::events_list_range_command(&pool, "HH", -1, 86_400_000).await;
    let err = match res {
        Ok(_) => panic!("unsupported rrule should error"),
        Err(e) => e,
    };
=======
    let err = commands::events_list_range_command(&pool, "HH", -1, 86_400_000)
        .await
        .expect_err("unsupported rrule should error");
>>>>>>> 40f0ac99

    assert_eq!(err.code(), "E_RRULE_UNSUPPORTED_FIELD");
    assert_eq!(
        err.context().get("event_id").map(|id| id.as_str()),
        Some("bad-rrule")
    );
    assert_eq!(
        err.context().get("rrule").map(|rule| rule.as_str()),
        Some("FREQ=DAILY;FOO=BAR")
    );
}<|MERGE_RESOLUTION|>--- conflicted
+++ resolved
@@ -159,17 +159,11 @@
     .await
     .unwrap();
 
-<<<<<<< HEAD
-    let res = commands::events_list_range_command(&pool, "HH", -1, 86_400_000).await;
-    let err = match res {
-        Ok(_) => panic!("invalid timezone should error"),
-        Err(e) => e,
-    };
-=======
-    let err = commands::events_list_range_command(&pool, "HH", -1, 86_400_000)
-        .await
-        .expect_err("invalid timezone should error");
->>>>>>> 40f0ac99
+let res = commands::events_list_range_command(&pool, "HH", -1, 86_400_000).await;
+let err = match res {
+    Ok(_) => panic!("invalid timezone should error"),
+    Err(e) => e,
+};
 
     assert_eq!(err.code(), "E_TZ_UNKNOWN");
     assert_eq!(
@@ -193,17 +187,11 @@
     .await
     .unwrap();
 
-<<<<<<< HEAD
-    let res = commands::events_list_range_command(&pool, "HH", -1, 86_400_000).await;
-    let err = match res {
-        Ok(_) => panic!("unsupported rrule should error"),
-        Err(e) => e,
-    };
-=======
-    let err = commands::events_list_range_command(&pool, "HH", -1, 86_400_000)
-        .await
-        .expect_err("unsupported rrule should error");
->>>>>>> 40f0ac99
+let res = commands::events_list_range_command(&pool, "HH", -1, 86_400_000).await;
+let err = match res {
+    Ok(_) => panic!("unsupported rrule should error"),
+    Err(e) => e,
+};
 
     assert_eq!(err.code(), "E_RRULE_UNSUPPORTED_FIELD");
     assert_eq!(
