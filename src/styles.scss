@use "./styles/manage";

:root {
  --radius-sm: 6px;
  --z-index-dropdown: 200;
  --layout-sidebar-collapsed: 72px;
  --layout-sidebar-collapsed-sm: 56px;
  /* App window corner radius */
  --window-radius: 10pt;
  --window-surface-inset: 0px;
  /* Height for the custom macOS-style toolbar (2x previous) */
  --app-toolbar-height: 64px;
}

/* Animatable gradient variables for the app-wide backdrop */
@property --angle {
  syntax: '<angle>';
  inherits: false;
  initial-value: 120deg;
}
@property --g1 {
  syntax: '<color>';
  inherits: false;
  /* even paler yellowish near-white (additional ~50% to white) */
  initial-value: #fffef9;
}
@property --g2 {
  syntax: '<color>';
  inherits: false;
  /* extremely pale butter yellow */
  initial-value: #fffdf4;
}
@property --g3 {
  syntax: '<color>';
  inherits: false;
  initial-value: #ffffff;
}
@property --p2 {
  syntax: '<percentage>';
  inherits: false;
  initial-value: 30%;
}
@property --p3 {
  syntax: '<percentage>';
  inherits: false;
  initial-value: 70%;
}

[hidden] {
  display: none !important;
}

/* ========================================================================== */
/* GLOBAL RESET & ROOT LAYOUT                                                 */
/* ========================================================================== */

*, *::before, *::after {
  box-sizing: border-box;
}

/* 1) Make the document able to match the viewport */
html,
body {
  margin: 0;
  padding: 0;
  height: 100%;
  background: transparent; /* allow rounded window with transparent corners */
}

/* 4) Optional: avoid micro scrollbars during rapid resize */
/* Body is the grid container and rounded surface */
/* Apply the corner clip at the root WebView element for reliability */
html {
  border-radius: var(--window-radius);
  overflow: hidden;
}

body {
  display: grid;
  grid-template-columns: minmax(160px, max-content) 1fr;
  grid-template-rows: var(--app-toolbar-height) 1fr auto;
  margin: 0;
  position: relative;
}

/* App-wide backdrop layer: sits behind toolbar/sidebar/content/footer */
.backdrop {
  /* Remove from grid flow so it never shifts layout */
  position: fixed;
  inset: 0;
  z-index: 0;
  pointer-events: none;
  overflow: hidden;
  /* Gradient defined using animatable custom properties */
  background: linear-gradient(var(--angle), var(--g1) 0%, var(--g2) var(--p2), var(--g3) var(--p3));
  /* Animate the gradient itself (colors/stop positions) */
  animation: app-backdrop-colors 30s ease-in-out infinite;
}

.backdrop__ambient {
  position: fixed;      /* pin to window */
  inset: 0;
  pointer-events: none; /* never block clicks */
  z-index: 900;         /* above sidebar/main/footer (z:1), below toolbar/modals */
  overflow: hidden;
  mix-blend-mode: normal; /* default to visible overlay */
}

.backdrop__ambient canvas {
  position: absolute;
  inset: 0;
  width: 100%;
  height: 100%;
  pointer-events: none;
  display: block;
  /* Ensure the canvas itself blends with underlying UI */
  mix-blend-mode: normal;
}

/* Optional: mode-scoped blending for polish */
:root[data-ambient="full"] .backdrop__ambient,
:root[data-ambient="full"] .backdrop__ambient canvas {
  mix-blend-mode: soft-light;
}
/* Keep Eco more direct/visible */
:root[data-ambient="eco"] .backdrop__ambient,
:root[data-ambient="eco"] .backdrop__ambient canvas {
  mix-blend-mode: normal;
}

/* Apply the same blending to the dedicated overlay host if present */
/* Default to normal blend for clear visibility in both modes */
#ambient-overlay canvas { mix-blend-mode: normal; }
/* If you want softer look later, re-enable soft-light for Full */
/* :root[data-ambient="full"] #ambient-overlay canvas { mix-blend-mode: soft-light; } */

/* Ensure primary shell layers paint above the backdrop */
.sidebar,
main.container,
footer {
  position: relative;
  z-index: 1;
}

@keyframes app-backdrop-shift {
  0% { background-position: 0% 50%; }
  50% { background-position: 100% 50%; }
  100% { background-position: 0% 50%; }
}

/* Smoothly morph the gradient colors and stop positions */
@keyframes app-backdrop-colors {
  0% {
    --angle: 120deg;
    --g1: #fffef9; /* ultra pale soft yellow */
    --g2: #fffdf4; /* ultra pale butter */
    --g3: #ffffff; /* white */
    --p2: 32%;
    --p3: 73%;
  }
  50% {
    /* subtle motion: whites with slight tint shifts */
    --angle: 125deg;
    --g1: #fffef6; /* near-white pastel yellow */
    --g2: #fffcf0; /* near-white cream */
    --g3: #ffffff;
    --p2: 33.5%;
    --p3: 74%;
  }
  100% {
    --angle: 120deg;
    --g1: #fffef9;
    --g2: #fffdf4;
    --g3: #ffffff;
    --p2: 32%;
    --p3: 73%;
  }
}

/* Remove experimental background layer */
.window-surface { display: none !important; }

@media (max-width: 900px) {
  body {
    grid-template-columns: var(--layout-sidebar-collapsed) 1fr;
  }
}

@media (max-width: 600px) {
  body {
    grid-template-columns: var(--layout-sidebar-collapsed-sm) 1fr;
  }
}

/* 2) Ensure your app root always covers the viewport */
/* #app specific layout not used; body is the container */

/* 3) The primary content area should absorb extra space cleanly */
#content,
main {
  flex: 1 1 auto;
  min-height: 0; /* critical: prevents flex children forcing overflow gaps */
  overflow: auto; /* or 'hidden' if you manage internal scrolls */
  border-top: none;
  box-shadow: none;
}

.container {
  flex: 1;
  margin: 0;
  padding: var(--space-4) var(--space-3) var(--space-5);
  display: flex;
  flex-direction: column;
  gap: var(--space-3);
  /* Make main panel background transparent */
  background-color: transparent;
  /* Ensure there is no visible separator beneath the toolbar */
  border-top: none;
  box-shadow: none;
}

.container__banner,
.container__view {
  display: contents;
}

.container__banner.is-hidden {
  display: none;
}

@media (max-width: 600px) {
  .container {
    padding: var(--space-3) var(--space-2) var(--space-4);
  }
}

/* Hide content visually but keep it accessible to screen readers */
@mixin visually-hidden {
  position: absolute !important;
  width: 1px !important;
  height: 1px !important;
  padding: 0 !important;
  margin: -1px !important;
  overflow: hidden !important;
  clip: rect(0, 0, 0, 0) !important;
  white-space: nowrap !important;
  border: 0 !important;
}

.sr-only {
  @include visually-hidden;
}

/* Responsive utility helpers */
.hide-md,
.hide-sm {
  position: static;
}

@media (max-width: 900px) {
  .hide-md {
    @include visually-hidden;
  }
}

@media (max-width: 600px) {
  .hide-sm {
    @include visually-hidden;
  }
}

.stack-md {
  gap: var(--space-3);
}

@media (max-width: 900px) {
  .stack-md {
    flex-direction: column !important;
    align-items: stretch !important;
  }
}

.grow-xs {
  flex: 0 0 auto;
}

@media (max-width: 600px) {
  .grow-xs {
    flex: 1 1 0%;
  }
}

/* ========================================================================== */
/* TYPOGRAPHY & LINKS                                                         */
/* ========================================================================== */

a {
  font-weight: 500;
  color: var(--color-accent);
  text-decoration: inherit;
}

a:hover {
  color: var(--color-text);
}

h1 {
  text-align: center;
  margin-bottom: 0.25rem;
}

h2 {
  font-size: 1.5rem;
  font-weight: 600;
  margin: 0;
  line-height: 1.3;
}

h3 {
  font-size: 1.125rem;
  font-weight: 600;
  margin: 0;
  line-height: 1.4;
}

/* ========================================================================== */
/* FORM CONTROLS & BUTTONS                                                    */
/* ========================================================================== */

input,
button {
  border-radius: var(--radius-base);
  border: 1px solid var(--color-border);
  padding: 0.6em 1.2em;
  font-size: 1em;
  font-weight: 500;
  font-family: inherit;
  color: var(--color-text);
  background-color: var(--color-panel);
  transition: border-color 0.25s;
  box-shadow: var(--shadow-base);
  outline: none;
}

button {
  cursor: pointer;
}

button:hover {
  border-color: var(--color-accent);
}

button:active {
  border-color: var(--color-accent);
  background-color: var(--color-accent);
  color: var(--color-accent-text);
}

input:focus-visible,
select:focus-visible,
textarea:focus-visible {
  outline: 2px solid var(--color-accent);
  outline-offset: 2px;
}

#greet-input {
  margin-right: 5px;
}

/* ========================================================================== */
/* CARDS / LISTS / UTILITIES                                                  */
/* ========================================================================== */

.card {
  background-color: var(--color-panel);
  border: 1px solid var(--color-sidebar-border); /* a touch darker than --color-border */
  border-radius: var(--radius-lg);
  box-shadow: var(--shadow-base);
  padding: var(--space-4);
  display: flex;
  flex-direction: column;
  gap: var(--space-3);
  inline-size: 100%;
  overflow: hidden; /* clip row highlights within radius */
}

.card h3 {
  display: flex;
  align-items: center;
  gap: var(--space-1);
  font-weight: 600;
  margin: 0;
}

.card__icon {
  font-size: 1.125rem;
}

.kicker {
  color: var(--color-text-muted);
  margin: 0;
}

.list {
  display: grid;
  gap: 0;
  font-variant-numeric: tabular-nums;
  min-width: 0;
}

/* Ensure lists inside cards don't overflow */
.card .list {
  min-width: 0;
}

.item {
  display: flex;
  align-items: center;
  justify-content: space-between;
  gap: var(--space-2);
  min-width: 0;
  padding: 10px 12px;
  border-bottom: 1px solid var(--color-border);
  transition: background-color 0.15s;
  font-variant-numeric: tabular-nums;
}

.item:nth-child(even) {
  background-color: var(--color-background);
}

.item:last-child {
  border-bottom: none;
}

.item:hover {
  background: var(--color-accent-soft);
}

.item__left,
.item__right {
  display: inline-flex;
  align-items: center;
  gap: 8px;
  min-width: 0;
}

.item__left span,
.item__left time {
  overflow: hidden;
  text-overflow: ellipsis;
  white-space: nowrap;
}

.item a:focus-visible {
  outline: 2px solid var(--color-accent);
  outline-offset: 2px;
  border-radius: 6px;
}

/* Status dots */
.status-dot {
  inline-size: 8px;
  block-size: 8px;
  border-radius: 999px;
}
.status--soon {
  background: #fbbf24;
}
.status--today {
  background: #fb923c;
}
.status--overdue {
  background: #ef4444;
}

/* Action pill */
.pill {
  display: inline-flex;
  align-items: center;
  justify-content: center;
  height: 28px;
  padding: 0 10px;
  border-radius: var(--radius-pill);
  font-size: 0.9rem;
  text-decoration: none;
  border: 1px solid var(--color-border);
  color: var(--color-text);
  background: transparent;
}

.pill--view:hover {
  background: var(--color-accent-soft);
  border-color: var(--color-accent);
  color: var(--color-accent);
}

/* Buttons */
.btn {
  border: 1px solid var(--color-border);
  border-radius: var(--radius-pill);
  padding: var(--space-2) var(--space-4);
  background-color: var(--color-panel);
  color: var(--color-text);
  font-weight: 500;
  text-decoration: none;
  transition: background-color 0.2s, transform 0.12s ease, box-shadow 0.12s ease;
}

@media (max-width: 600px) {
  .btn {
    padding: var(--space-1) var(--space-2);
  }
}

.btn:hover {
  background-color: var(--color-accent-soft);
  transform: translateY(-1px);
  box-shadow: 0 4px 12px rgba(0, 0, 0, 0.06);
}

.btn:focus-visible {
  outline: 2px solid var(--color-accent);
  outline-offset: 2px;
}

.btn--sm {
  padding: var(--space-1) var(--space-2);
  font-size: 0.875rem;
}

.btn--accent {
  background-color: var(--color-accent);
  color: var(--color-accent-text);
  border-color: var(--color-accent);
}

.btn--secondary {
  background-color: var(--color-border);
  color: var(--color-text);
}

.btn--danger {
  background-color: var(--color-danger);
  border-color: var(--color-danger);
  color: var(--color-accent-text);
}

.btn--danger:hover {
  filter: brightness(0.95);
}

.switch {
  position: relative;
  display: inline-flex;
  align-items: center;
  justify-content: flex-start;
  width: 44px;
  height: 24px;
  border-radius: 999px;
  border: 1px solid var(--color-border);
  background-color: var(--color-border);
  cursor: pointer;
  transition: background-color 0.2s ease, border-color 0.2s ease;
}

.switch::after {
  content: '';
  position: absolute;
  top: 2px;
  left: 2px;
  width: 20px;
  height: 20px;
  border-radius: 50%;
  background: var(--color-panel);
  box-shadow: var(--shadow-base);
  transition: transform 0.2s ease;
}

.switch[data-state='on'] {
  background-color: var(--color-accent);
  border-color: var(--color-accent);
}

.switch[data-state='on']::after {
  transform: translateX(20px);
}

.switch:focus-visible {
  outline: 2px solid var(--color-accent);
  outline-offset: 2px;
}

.switch[disabled] {
  opacity: 0.5;
  cursor: not-allowed;
}

/* ========================================================================== */
/* DASHBOARD LAYOUT — 12-COL GRID                                             */
/* ========================================================================== */

.dashboard {
  display: grid;
  grid-template-columns: repeat(12, minmax(0, 1fr));
  gap: var(--space-4);
  max-width: 1280px;
  margin: 0 auto;
  padding-inline: var(--space-4);
  align-items: start;
}

/* Let all grid children shrink when needed */
.dashboard > * {
  min-width: 0;
}

/* Header spans all 12 columns and uses a matching subgrid */
.dashboard__header {
  grid-column: 1 / span 12;
  display: grid;
  grid-template-columns: repeat(12, minmax(0, 1fr));
  align-items: start;
  column-gap: var(--space-4);
}

.dashboard__header > :first-child {
  grid-column: 1 / span 8;
  min-width: 0;
}

.dashboard__actions {
  grid-column: 9 / span 4;
  justify-self: end;
  display: flex;
  gap: var(--space-2);
  flex-wrap: wrap; /* prevents overflow on tighter widths */
}

/* Two-up cards on wide screens */
.dashboard .card {
  grid-column: span 6;
  min-width: 0;
}

/* Equal-height siblings inside the grid row */
.dashboard > .card {
  align-self: stretch;
  height: 100%;
}

/* Collapse to single column below 900px */
@media (max-width: 900px) {
  .dashboard {
    padding-inline: var(--space-3);
  }
  .dashboard__header {
    grid-template-columns: 1fr auto; /* simpler layout at mobile */
  }
  .dashboard__header > :first-child {
    grid-column: 1 / span 1;
  }
  .dashboard__actions {
    grid-column: 2 / span 1;
  }
  .dashboard .card {
    grid-column: 1 / -1; /* full width */
  }
}

/* ========================================================================== */
/* APP SHELL — SIDEBAR / FOOTER                                               */
/* ========================================================================== */

.sidebar {
  inline-size: max-content;
  padding: var(--space-4) var(--space-4) var(--space-5);
  padding-block-start: var(--space-4);
  display: flex;
  flex-direction: column;
  align-items: flex-start;
  /* Make sidebar background transparent */
  background-color: transparent;
  border-inline-end: 1px solid var(--color-sidebar-border);
  color: var(--color-text);
  /* Occupies the second grid row fully; height is handled by grid */
  min-height: 0;
}

.sidebar__top {
  display: flex;
  flex-direction: column;
  align-items: flex-start;
  gap: var(--space-2);
}

.sidebar h1 {
  white-space: nowrap;
  margin: 0;
}

.sidebar__label {
  white-space: nowrap;
}

.brand {
  display: flex;
  align-items: baseline;
  gap: var(--space-2);
}

.brand__logo {
  width: 24px;
  height: 24px;
}

/* Sidebar anchor defaults override global theme */
.sidebar a {
  color: var(--color-text);
}

/* Hide in-sidebar brand to avoid duplication with toolbar brand */
.sidebar .brand { display: none !important; }

/* Rhythm */
.nav {
  display: flex;
  flex-direction: column;
  gap: var(--space-3);
  margin-top: var(--space-2);
}

/* Divider under the hub tile */
.sidebar__divider {
  block-size: 1px;
  background: var(--color-sidebar-rule);
  margin: var(--space-3) 0 var(--space-1);
  align-self: stretch;
}

/* HUB TILE: Manage */
.sidebar a.manage-link {
  display: flex;
  align-items: center;
  gap: 10px;
  padding: 10px 12px;
  border-radius: var(--radius-base);
  background: var(--color-panel);
  border: 1px solid var(--color-sidebar-rule);
  color: var(--color-text);
  font-weight: 700;
  text-decoration: none;
  transition: background-color 0.15s, border-color 0.15s, color 0.15s,
    transform 0.12s, box-shadow 0.12s;
  align-self: stretch;
}

.sidebar a.manage-link .nav__icon {
  font-size: 1.125rem;
  color: currentColor;
}

/* Hover/current state: premium accent */
.sidebar a.manage-link:hover,
.sidebar a.manage-link:focus-visible,
.sidebar a.manage-link.is-current {
  background: var(--color-accent-soft);
  border-color: var(--color-accent);
  color: var(--color-accent);
}

.sidebar a.manage-link:hover {
  transform: translateX(1px);
  box-shadow: 0 4px 12px rgba(0, 0, 0, 0.06);
}

.sidebar a.manage-link:focus-visible {
  outline: 2px solid var(--color-accent);
  outline-offset: 2px;
}

/* Keep regular nav visually “secondary” to the hub */
.sidebar .nav a {
  display: flex;
  align-items: center;
  gap: var(--space-2);
  padding: var(--space-2) var(--space-3);
  border-radius: var(--radius-pill);
  color: var(--color-text);
  white-space: nowrap;
  transition: background-color 0.15s, color 0.15s;
  font-weight: 600;
}

.nav__icon {
  width: 1rem;
  height: 1rem;
  font-size: 1rem;
  transition: color 0.15s, filter 0.15s;
}

.sidebar .nav a:hover,
.sidebar .nav a:focus-visible {
  background-color: var(--color-accent-soft);
}

.sidebar .nav a:focus-visible {
  outline: 2px solid var(--color-accent);
  outline-offset: 2px;
}

.sidebar .nav a.active {
  font-weight: 700;
  background-color: var(--color-accent-soft);
  color: var(--color-accent);
}

.sidebar .nav a.active:hover,
.sidebar .nav a.active:focus-visible {
  background-color: var(--color-accent-soft);
}

.sidebar .nav a:hover .nav__icon,
.sidebar .nav a:focus-visible .nav__icon,
.sidebar .nav a.active .nav__icon {
  color: var(--color-accent);
  filter: drop-shadow(0 0 2px var(--color-accent));
}

.sidebar__cmd-button {
  margin-top: auto;
  background: none;
  border: none;
  cursor: pointer;
  padding: var(--space-2);
  color: var(--color-text);
}
.sidebar__cmd-button i {
  font-size: 1.1rem;
}
.sidebar__cmd-button:hover,
.sidebar__cmd-button:focus-visible {
  color: var(--color-accent);
  background-color: var(--color-accent-soft);
  border-radius: var(--radius-pill);
  outline: 2px solid var(--color-accent);
  outline-offset: 2px;
}

@media (max-width: 900px) {
  .sidebar {
    inline-size: var(--layout-sidebar-collapsed);
    padding: var(--space-3) var(--space-2);
    align-items: center;
    gap: var(--space-3);
  }

  .sidebar__top {
    align-items: center;
  }

  .brand {
    flex-direction: column;
    align-items: center;
    gap: var(--space-1);
  }

  .brand__logo {
    width: 28px;
    height: 28px;
  }

  .sidebar a.manage-link,
  .sidebar .nav a {
    justify-content: center;
    inline-size: 48px;
    block-size: 48px;
    padding: 0;
    gap: 0;
    border-radius: var(--radius-pill);
  }

  .sidebar a.manage-link {
    align-self: center;
  }

  .sidebar .nav {
    gap: var(--space-2);
    align-items: center;
  }

  .nav__icon {
    font-size: 1.125rem;
  }

  .sidebar__divider {
    margin: var(--space-2) 0;
  }

  .sidebar__cmd-button {
    width: 40px;
    height: 40px;
    display: grid;
    place-items: center;
    border-radius: var(--radius-pill);
  }
}

@media (max-width: 600px) {
  .sidebar {
    inline-size: var(--layout-sidebar-collapsed-sm);
  }

  .sidebar a.manage-link,
  .sidebar .nav a {
    inline-size: 44px;
    block-size: 44px;
  }

  .sidebar__cmd-button {
    width: 36px;
    height: 36px;
  }
}

@media (min-width: 901px) and (max-width: 1100px) {
  .sidebar {
    padding-inline: var(--space-3);
  }
}

/* Footer */
footer {
  grid-column: 1 / -1;
  display: flex;
  justify-content: space-between;
  align-items: center;
  gap: var(--space-2);
  flex-wrap: wrap;
  padding: 0 var(--space-3);
  min-block-size: 44px;
  /* Make footer background transparent */
  background-color: transparent;
  border-block-start: 1px solid var(--color-sidebar-rule);
}

footer a {
  color: inherit;
}

footer a.footer__settings {
  display: inline-flex;
  align-items: center;
  gap: var(--space-2);
  padding: 0 var(--space-3);
  block-size: 32px;
  color: var(--color-text-muted);
  text-decoration: none;
  border-radius: var(--radius-pill);
  font-weight: 600;
  line-height: 1;
  transition: background-color 0.15s, color 0.15s, border-color 0.15s;
}

.footer__settings i {
  color: currentColor;
}

.footer__settings:hover,
.footer__settings:focus-visible,
.footer__settings.is-current {
  background-color: var(--color-accent-soft);
  color: var(--color-accent);
  outline: none;
}

.footer__settings:focus-visible {
  outline: 2px solid var(--color-accent);
  outline-offset: 2px;
}

/* ========================================================================== */
/* SETTINGS → ABOUT & DIAGNOSTICS                                             */
/* ========================================================================== */

.settings__body {
  display: flex;
  flex-direction: column;
  gap: var(--space-3);
}

.settings__categories {
  display: flex;
  flex-direction: column;
  gap: var(--space-4);
}

.settings__categories-group {
  display: flex;
  flex-direction: column;
  gap: var(--space-3);
}

.settings__categories-heading {
  margin: 0;
  font-size: 0.875rem;
  font-weight: 600;
  letter-spacing: 0.02em;
  text-transform: uppercase;
  color: var(--color-text-muted);
}

.settings__categories-list {
  display: flex;
  flex-direction: column;
  gap: var(--space-3);
}

.settings__categories-message {
  margin: 0;
  color: var(--color-text-muted);
}

.settings__category-toggle {
  display: grid;
  grid-template-columns: auto auto 1fr;
  align-items: center;
  gap: var(--space-3);
  font-weight: 600;
}

.settings__category-toggle input[type="checkbox"] {
  inline-size: 1.25rem;
  block-size: 1.25rem;
}

.settings__category-swatch {
  inline-size: 1.25rem;
  block-size: 1.25rem;
  border-radius: 999px;
  border: 1px solid var(--color-border-soft);
}

.settings__category-name {
  font-size: 1rem;
}

.settings__category-toggle--hidden {
  color: var(--color-text-muted);
}

.settings__meta {
  display: flex;
  flex-wrap: wrap;
  gap: var(--space-3);
  margin: 0;
}

.settings__meta-item {
  min-width: 12rem;
}

.settings__meta-item dt {
  margin: 0 0 0.25rem;
  font-size: 0.75rem;
  letter-spacing: 0.08em;
  text-transform: uppercase;
  color: var(--color-text-muted);
}

.settings__meta-item dd {
  margin: 0;
  font-size: 1rem;
  font-weight: 600;
}

.settings__note {
  margin: 0;
  color: var(--color-text-muted);
  line-height: 1.5;
}

.settings__attribution {
  border-top: 1px solid var(--color-border-soft);
  padding-top: var(--space-3);
  display: flex;
  flex-direction: column;
  gap: var(--space-2);
}

.settings__attribution-heading {
  margin: 0;
  font-size: 1rem;
  font-weight: 600;
}

.settings__attribution-intro {
  margin: 0;
  color: var(--color-text-muted);
  line-height: 1.5;
}

.settings__attribution-list {
  margin: 0;
  padding-left: 1.5rem;
  display: flex;
  flex-direction: column;
  gap: var(--space-3);
}

.settings__attribution-entry {
  list-style: disc;
}

.settings__attribution-name {
  margin: 0;
  font-weight: 600;
}

.settings__attribution-meta {
  margin: var(--space-2) 0 0;
  display: grid;
  gap: 0.25rem;
}

.settings__attribution-meta-row {
  display: grid;
  grid-template-columns: auto 1fr;
  gap: var(--space-2);
  align-items: baseline;
}

.settings__attribution-meta-row dt {
  margin: 0;
  font-size: 0.75rem;
  letter-spacing: 0.08em;
  text-transform: uppercase;
  color: var(--color-text-muted);
}

.settings__attribution-meta-row dd {
  margin: 0;
  font-size: 0.95rem;
}

.settings__attribution-statements {
  margin: var(--space-2) 0 0;
  padding-left: 1.25rem;
  color: var(--color-text-muted);
  line-height: 1.5;
}

.settings__actions {
  display: flex;
  flex-wrap: wrap;
  gap: var(--space-2);
  align-items: center;
}

.settings__button {
  cursor: pointer;
  background-color: var(--color-accent);
  color: var(--color-accent-text);
  border: none;
  border-radius: var(--radius-base);
  font-weight: 600;
  transition: background-color 0.2s ease;
}

.settings__button:hover,
.settings__button:focus-visible {
  background-color: var(--color-accent-soft-hover);
  color: var(--color-text);
}

.settings__button:disabled {
  opacity: 0.6;
  cursor: progress;
}

.settings__link {
  font-weight: 600;
}

.settings__status {
  min-height: 1.5rem;
  font-size: 0.875rem;
  color: var(--color-text-muted);
}

.settings__section--timezone {
  margin-bottom: var(--space-4);
}

.settings__section--backups {
  margin-bottom: var(--space-4);
}

.settings__section--repair {
  margin-bottom: var(--space-4);
}

.settings__section--ambient {
  margin-bottom: var(--space-4);
}

.ambient-settings {
  display: flex;
  flex-direction: column;
  gap: var(--space-3);
}

.ambient-settings__group {
  display: flex;
  flex-direction: column;
  gap: var(--space-2);
  margin: 0;
  padding: 0;
  border: 0;
}

.ambient-settings__legend {
  font-size: 0.95rem;
  font-weight: 600;
  margin: 0 0 0.25rem;
}

.ambient-settings__option {
  display: flex;
  align-items: flex-start;
  gap: var(--space-2);
  padding: var(--space-2);
  border-radius: var(--radius-base);
  cursor: pointer;
  transition: background-color 0.2s ease;
}

.ambient-settings__option:hover,
.ambient-settings__option:focus-within {
  background-color: var(--color-accent-soft);
}

.ambient-settings__option input {
  margin-top: 0.35rem;
}

.ambient-settings__copy {
  display: flex;
  flex-direction: column;
  gap: 0.25rem;
}

.ambient-settings__title {
  font-weight: 600;
}

.ambient-settings__description {
  color: var(--color-text-muted);
  font-size: 0.85rem;
  line-height: 1.4;
}

.ambient-settings__refresh {
  align-self: flex-start;
}

.ambient-settings__status {
  margin: 0;
  min-height: 1.5rem;
  font-size: 0.85rem;
  color: var(--color-text-muted);
}

.settings__section--import {
  margin-bottom: var(--space-4);
}

.import__helper {
  margin-bottom: var(--space-2);
}

.import__mode {
  display: flex;
  flex-wrap: wrap;
  gap: var(--space-3);
  margin-bottom: var(--space-3);
  font-size: 0.95rem;
}

.import__controls {
  display: flex;
  flex-wrap: wrap;
  gap: var(--space-2);
  margin-bottom: var(--space-3);
}

.import__error {
  margin-bottom: var(--space-3);
}

.import__status {
  min-height: 1.5rem;
  margin-bottom: var(--space-3);
  font-size: 0.95rem;
  color: var(--color-text-muted);
}

.import__summary,
.import__plan,
.import__attachments,
.import__report {
  margin-bottom: var(--space-3);
}

.import__report {
  display: flex;
  flex-direction: column;
  gap: var(--space-2);
}

.import__subheading {
  margin: 0 0 var(--space-2);
  font-size: 1rem;
  font-weight: 600;
}

.import__summary-line {
  margin: 0 0 var(--space-1);
  font-size: 0.95rem;
  color: var(--color-text-muted);
}

.import__plan-table {
  width: 100%;
  border-collapse: collapse;
  margin-bottom: var(--space-2);
  font-size: 0.95rem;
}

.import__plan-table th,
.import__plan-table td {
  padding: var(--space-1) var(--space-2);
  border-bottom: 1px solid var(--color-border-soft);
  text-align: left;
}

.import__plan-table thead th {
  font-weight: 600;
  color: var(--color-text-muted);
}

.import__plan-conflict {
  color: var(--color-danger);
  font-weight: 600;
}

.import__plan-conflicts-row td {
  background-color: var(--color-surface-subtle);
  border-bottom: none;
}

.import__conflicts {
  margin: 0;
  padding-left: var(--space-4);
  color: var(--color-text-muted);
  font-size: 0.9rem;
  display: flex;
  flex-direction: column;
  gap: var(--space-1);
}

.import__report button {
  align-self: flex-start;
}

.repair__helper {
  margin-top: var(--space-2);
  color: var(--color-text-muted);
}

.repair__controls {
  margin-top: var(--space-3);
}

.repair__status {
  min-height: 1.5rem;
  margin-top: var(--space-2);
  font-size: 0.875rem;
  color: var(--color-text-muted);
}

.repair-modal {
  width: min(32rem, calc(100vw - 2rem));
  display: flex;
  flex-direction: column;
  gap: var(--space-3);
  padding: var(--space-4);
}

.repair-modal__header {
  display: flex;
  align-items: center;
  justify-content: space-between;
}

.repair-modal__title {
  margin: 0;
  font-size: 1.25rem;
}

.repair-modal__body {
  display: flex;
  flex-direction: column;
  gap: var(--space-3);
}

.repair-modal__footer {
  display: flex;
  gap: var(--space-2);
  justify-content: flex-end;
}

.repair__outcome {
  margin: 0;
  font-size: 0.95rem;
  line-height: 1.5;
  color: var(--color-text-muted);
}

.repair__outcome--success {
  color: var(--color-success);
}

.repair__outcome--error {
  color: var(--color-danger);
}

.repair__details {
  display: flex;
  flex-direction: column;
}

.repair__steps {
  list-style: none;
  margin: 0;
  padding: 0;
  display: flex;
  flex-direction: column;
  gap: var(--space-2);
}

.repair__step {
  display: flex;
  align-items: flex-start;
  gap: var(--space-2);
  padding: var(--space-2);
  border: 1px solid var(--color-border-soft);
  border-radius: var(--radius-base);
  background: var(--color-surface-raised);
  transition: border-color 0.2s ease, background-color 0.2s ease;
}

.repair__step-icon {
  width: 1.5rem;
  display: flex;
  justify-content: center;
  font-size: 1rem;
  color: var(--color-text-muted);
}

.repair__step-body {
  display: flex;
  flex-direction: column;
  gap: 0.25rem;
}

.repair__step-label {
  font-weight: 600;
}

.repair__step-note {
  font-size: 0.85rem;
  color: var(--color-text-muted);
}

.repair__step[data-status="running"] {
  border-color: var(--color-accent);
}

.repair__step[data-status="running"] .repair__step-label {
  color: var(--color-accent);
}

.repair__step[data-status="success"] {
  border-color: var(--color-success);
}

.repair__step[data-status="success"] .repair__step-label {
  color: var(--color-success);
}

.repair__step[data-status="warning"] {
  border-color: var(--color-warning, #d48806);
}

.repair__step[data-status="warning"] .repair__step-label {
  color: var(--color-warning, #d48806);
}

.repair__step[data-status="failed"] {
  border-color: var(--color-danger);
}

.repair__step[data-status="failed"] .repair__step-label {
  color: var(--color-danger);
}

.repair__reveal {
  margin-right: auto;
}

.backups__header {
  display: flex;
  align-items: center;
  gap: var(--space-2);
}

.backups__open-folder {
  margin-left: auto;
  flex-shrink: 0;
}

.backups__helper {
  margin-top: var(--space-2);
  color: var(--color-text-muted);
}

.backups__controls {
  margin-top: var(--space-3);
}

.backups__space {
  margin: var(--space-2) 0 0;
  font-size: 0.875rem;
  color: var(--color-text-muted);
}

.backups__space--warning {
  color: var(--color-danger);
}

.backups__status {
  min-height: 1.5rem;
  margin: var(--space-2) 0;
  font-size: 0.875rem;
  color: var(--color-text-muted);
}

.backups__status--error {
  color: var(--color-danger);
}

.backups__list {
  list-style: none;
  margin: var(--space-3) 0 0;
  padding: 0;
  display: flex;
  flex-direction: column;
  gap: var(--space-2);
}

.backups__item {
  display: flex;
  align-items: center;
  justify-content: space-between;
  padding: var(--space-2);
  border: 1px solid var(--color-border-soft);
  border-radius: var(--radius-base);
  background: var(--color-surface-raised);
}

.backups__details {
  display: flex;
  flex-direction: column;
  gap: 0.125rem;
}

.backups__title {
  font-weight: 600;
}

.backups__size {
  font-size: 0.875rem;
  color: var(--color-text-muted);
}

.backups__item-actions {
  display: flex;
  gap: var(--space-2);
  align-items: center;
}

.backups__empty {
  padding: var(--space-2);
  text-align: center;
  color: var(--color-text-muted);
}

.timezone-maintenance__controls {
  display: flex;
  flex-wrap: wrap;
  gap: var(--space-3);
  margin-top: var(--space-3);
}

.timezone-maintenance__field {
  display: flex;
  flex-direction: column;
  gap: 0.25rem;
  min-width: 200px;
  font-size: 0.875rem;
}

.timezone-maintenance__input,
.timezone-maintenance__select {
  padding: 0.5rem 0.75rem;
  border-radius: var(--radius-base);
  border: 1px solid var(--color-border);
  font-size: 0.875rem;
  color: var(--color-text);
  background: var(--color-surface);
}

.timezone-maintenance__hint {
  margin: 0;
  font-size: 0.75rem;
  color: var(--color-text-muted);
}

.timezone-maintenance__checkbox {
  display: flex;
  align-items: center;
  gap: 0.5rem;
  font-size: 0.875rem;
}

.timezone-maintenance__checkbox-input {
  inline-size: 1rem;
  block-size: 1rem;
}

.timezone-maintenance__actions {
  display: flex;
  gap: var(--space-2);
  align-items: center;
  margin-top: var(--space-3);
}

.timezone-maintenance__status {
  margin-top: var(--space-3);
  font-size: 0.875rem;
  min-height: 1.75rem;
  color: var(--color-text-muted);
}

.timezone-maintenance__summary {
  margin-top: var(--space-3);
  border-top: 1px solid var(--color-border);
  padding-top: var(--space-3);
}

.timezone-maintenance__summary-list {
  display: grid;
  grid-template-columns: auto auto;
  gap: 0.5rem var(--space-4);
  margin: 0;
}

.timezone-maintenance__summary-list dt {
  font-size: 0.75rem;
  text-transform: uppercase;
  letter-spacing: 0.08em;
  color: var(--color-text-muted);
}

.timezone-maintenance__summary-list dd {
  margin: 0;
  font-weight: 600;
}

.settings__preview {
  background: var(--color-panel);
  border: 1px solid var(--color-border);
  border-radius: var(--radius-base);
  padding: var(--space-2) var(--space-3);
  max-height: 240px;
  overflow: auto;
  font-family: "JetBrains Mono", "SFMono-Regular", ui-monospace, Menlo, Monaco, "Courier New", monospace;
  font-size: 0.8125rem;
  line-height: 1.4;
  white-space: pre-wrap;
}

.footer__utilities {
  display: flex;
  align-items: center;
  gap: var(--space-2);
  flex-wrap: wrap;
}

.footer__utilities a,
.footer__utilities button {
  inline-size: 44px;
  block-size: 44px;
  display: inline-flex;
  align-items: center;
  justify-content: center;
  border: none;
  background: transparent;
  border-radius: var(--radius-base);
  color: var(--color-text);
  cursor: pointer;
  transition: background-color 0.15s, color 0.15s, filter 0.15s;
}

.footer__utilities a:hover,
.footer__utilities button:hover {
  background-color: var(--color-border);
}

.footer__utilities a:focus-visible,
.footer__utilities button:focus-visible {
  outline: 2px solid var(--color-accent);
  outline-offset: 2px;
}

.footer__utilities i {
  color: currentColor;
}

.theme-toggle {
  position: relative;
  display: inline-flex;
  align-items: center;
  gap: var(--space-1);
  padding: 0 var(--space-2);
  padding-right: var(--space-4);
  block-size: 36px;
  border-radius: var(--radius-pill);
  border: 1px solid var(--color-border);
  background-color: var(--color-panel);
  color: var(--color-text);
  font-size: 0.875rem;
}

.theme-toggle::after {
  content: "";
  position: absolute;
  inset-inline-end: var(--space-2);
  top: 50%;
  transform: translateY(-50%);
  border-left: 5px solid transparent;
  border-right: 5px solid transparent;
  border-top: 6px solid var(--color-text-muted);
  pointer-events: none;
}

.theme-toggle:focus-within {
  outline: 2px solid var(--color-accent);
  outline-offset: 2px;
}

.theme-toggle__label {
  color: var(--color-text-muted);
  font-size: 0.8125rem;
}

.theme-toggle__select {
  border: none;
  background: transparent;
  color: inherit;
  font: inherit;
  padding: 0;
  padding-right: var(--space-2);
  min-width: 5.5rem;
  appearance: none;
  -webkit-appearance: none;
}

.theme-toggle__select:focus-visible {
  outline: none;
}

@media (max-width: 720px) {
  footer {
    justify-content: flex-start;
    padding-block: var(--space-2);
  }

  .footer__utilities {
    flex: 1 1 100%;
    justify-content: flex-start;
    gap: var(--space-1);
  }

  .footer__utilities a,
  .footer__utilities button {
    inline-size: 40px;
    block-size: 40px;
  }
}

@media (max-width: 600px) {
  .theme-toggle {
    width: 100%;
    justify-content: space-between;
  }
}

/* ========================================================================== */
/* LIST/EMPTY STATES, NOTES, FILES, CALENDAR                                  */
/* ========================================================================== */

.list.empty, .calendar-empty {
  opacity: 0.7;
  padding: var(--space-4);
  border: 1px dashed var(--color-border);
  border-radius: var(--radius-base);
}

/* Notes canvas */
.notes-canvas {
  position: relative;
  min-height: 300px;
  padding: 24px;
  background-color: #f7f8fb;
  background-image: radial-gradient(rgba(0, 0, 0, 0.1) 1px, transparent 1px);
  background-size: 10px 10px;
  box-shadow: inset 0 0 8px rgba(0, 0, 0, 0.05);
}

.note {
  position: absolute;
  padding: 12px;
  padding-top: 24px;
  border-radius: 10px;
  box-shadow: var(--shadow-base);
  cursor: grab;
  user-select: none;
  touch-action: none;
  background-color: color-mix(in srgb, var(--note-color, #FFF4B8) 85%, white);
  color: var(--note-text-color, #1f2937);
  transition: transform 0.1s, box-shadow 0.1s;
}

.note::before {
  content: "";
  position: absolute;
  top: 0;
  left: 0;
  right: 0;
  height: 10px;
  background-color: var(--note-color, #FFF4B8);
  border-top-left-radius: 10px;
  border-top-right-radius: 10px;
}

.note::after {
  content: "";
  position: absolute;
  top: 2px;
  left: 8px;
  width: 16px;
  height: 4px;
  background-image: radial-gradient(currentColor 1px, transparent 1px);
  background-size: 4px 4px;
  opacity: 0.3;
  pointer-events: none;
}

.note.dragging {
  cursor: grabbing;
  transform: scale(1.02);
  box-shadow: 0 4px 8px rgba(0, 0, 0, 0.3);
}

.note:focus-within {
  outline: 2px solid rgba(211, 84, 0, 0.7);
  outline-offset: 2px;
}

.note textarea {
  border: none;
  background: transparent;
  resize: none;
  width: 100px;
  height: 100px;
  font: inherit;
  font-size: 14px;
  line-height: 1.4;
  outline: none;
  color: inherit;
  overflow-wrap: break-word;
  white-space: pre-wrap;
}

.note [data-ui="button"].note__control {
  position: absolute;
  top: 4px;
  background: transparent;
  border: none;
  color: inherit;
  padding: 0;
  width: 24px;
  height: 24px;
  display: inline-flex;
  align-items: center;
  justify-content: center;
  line-height: 1;
  box-shadow: none;
  transform: none;
}

.note [data-ui="button"].note__control:hover,
.note [data-ui="button"].note__control:focus-visible {
  background: transparent;
  box-shadow: none;
  transform: none;
}

.note [data-ui="button"].note__control:focus-visible {
  outline: 2px solid currentColor;
  outline-offset: 2px;
}

.note [data-ui="button"].note__control--delete { right: 4px; }
.note [data-ui="button"].note__control--bring { right: 28px; }

.note--sm { min-width: 160px; min-height: 120px; }
.note--md { min-width: 220px; min-height: 160px; }
.note--lg { min-width: 300px; min-height: 220px; }

.notes__deadline-panel {
  margin-top: var(--space-3);
  padding: var(--space-3);
  border: 1px solid var(--color-border);
  border-radius: var(--radius-base);
  background-color: var(--color-panel);
  display: flex;
  flex-direction: column;
  gap: var(--space-2);
  box-shadow: var(--shadow-base);
}

.notes__deadline-panel h3 {
  margin: 0;
}

.notes__deadline-list {
  list-style: none;
  margin: 0;
  padding: 0;
  display: flex;
  flex-direction: column;
  gap: var(--space-2);
}

.notes__deadline-item {
  border: 1px solid var(--color-border);
  border-radius: var(--radius-base);
  padding: var(--space-2);
  background-color: var(--color-panel);
  box-shadow: var(--shadow-base);
  display: flex;
  flex-direction: column;
  gap: 4px;
}

.notes__deadline-title {
  font-weight: 600;
}

.notes__deadline-meta {
  display: flex;
  flex-wrap: wrap;
  align-items: center;
  gap: var(--space-2);
  font-size: 0.875rem;
  color: var(--color-text-muted);
}

/* Files view */
.files {
  max-width: 1024px;
  margin: 0 auto;
  display: flex;
  flex-direction: column;
  gap: var(--space-4);
}

.files__header {
  display: flex;
  justify-content: space-between;
  align-items: center;
  gap: var(--space-3);
  flex-wrap: wrap;
}

.files__actions {
  display: flex;
  gap: var(--space-2);
  flex-wrap: wrap;
  align-items: center;
}

.files__header-info {
  display: flex;
  flex-direction: column;
  gap: var(--space-1);
}

.files__header-info h2 {
  margin: 0;
  text-align: left;
}

.breadcrumb {
  display: flex;
  gap: var(--space-1);
  font-size: 0.875rem;
  color: var(--color-text-muted);
  flex-wrap: nowrap;
}

.breadcrumb__segment {
  padding: 0 var(--space-2);
  border-radius: var(--radius-base);
}

.breadcrumb__segment.current {
  font-weight: 600;
  background-color: var(--color-border);
  color: var(--color-text);
}

.breadcrumb__segment .breadcrumb__button {
  background: none;
  border: none;
  padding: 0;
  color: inherit;
  box-shadow: none;
}

.breadcrumb__segment .breadcrumb__button:hover {
  text-decoration: underline;
  background: none;
}

.breadcrumb__segment:focus-visible {
  outline: 2px solid var(--color-accent);
  outline-offset: 2px;
}

.files__panel { overflow-x: auto; }

#preview {
  display: flex;
  flex-direction: column;
  gap: var(--space-3);
}

.files__preview-content {
  border: 1px dashed var(--color-border);
  border-radius: var(--radius-base);
  min-height: 220px;
  display: grid;
  place-items: center;
  color: var(--color-text-muted);
  padding: var(--space-3);
}

.files__preview-content:empty {
  min-height: 0;
  padding: 0;
}

.files__reminder-detail {
  border: 1px solid var(--color-border);
  border-radius: var(--radius-base);
  padding: var(--space-3);
  background-color: var(--color-panel);
  box-shadow: var(--shadow-base);
  display: flex;
  flex-direction: column;
  gap: var(--space-2);
}

.files__reminder-detail h3 {
  margin: 0;
}

.files__reminder-meta {
  display: flex;
  flex-wrap: wrap;
  gap: var(--space-2);
  align-items: center;
  color: var(--color-text-muted);
  font-size: 0.875rem;
}

@media (max-width: 900px) {
  .files__header {
    justify-content: flex-start;
    align-items: stretch;
  }
}

@media (max-width: 720px) {
  .breadcrumb {
    flex-wrap: wrap;
  }

  .files__actions {
    width: 100%;
    justify-content: flex-start;
  }

  .files__actions .btn {
    flex: 1 1 calc(50% - var(--space-2));
    min-width: 8rem;
  }
}

@media (max-width: 480px) {
  .files__actions .btn {
    flex: 1 1 100%;
    min-width: 0;
  }
}

.files__error-region {
  margin-bottom: var(--space-2);
}

.files__loading {
  margin-bottom: var(--space-2);
}

.files__table { width: 100%; border-collapse: collapse; }

.files__field {
  display: flex;
  flex-direction: column;
  gap: var(--space-1);
}

.files__modal-form {
  display: flex;
  flex-direction: column;
  gap: var(--space-3);
}

.files__modal-actions {
  display: flex;
  justify-content: flex-end;
  gap: var(--space-2);
}

.files__modal-helper {
  margin: 0;
  color: var(--color-text-muted);
  font-size: 0.9rem;
}

.files__table th,
.files__table td {
  text-align: left;
  padding: var(--space-2) var(--space-3);
  white-space: nowrap;
}

.files__table th:last-child,
.files__actions-cell { text-align: right; }

.files__table tbody tr:nth-child(even) {
  background-color: var(--color-border);
}

.files__table tbody tr:hover {
  background-color: rgba(211, 84, 0, 0.15);
}

.files__table tbody tr:focus-within {
  outline: 2px solid var(--color-accent);
  outline-offset: -2px;
  background-color: rgba(211, 84, 0, 0.1);
}

.files__icon { margin-right: var(--space-2); }

.files__name {
  display: inline-block;
  max-width: 320px;
  overflow: hidden;
  text-overflow: ellipsis;
}

.files__action {
  background: none;
  border: none;
  color: var(--color-text-muted);
  cursor: pointer;
}

.files__action:hover { color: var(--color-danger); }

.files__action:focus-visible {
  outline: 2px solid var(--color-accent);
  outline-offset: 2px;
}

.files__empty {
  display: flex;
  flex-direction: column;
  align-items: center;
  gap: var(--space-2);
  padding: var(--space-4);
  color: var(--color-text-muted);
}

.btn--ghost {
  background-color: transparent;
  border: 1px dashed var(--color-border);
  color: var(--color-text-muted);
}

.btn--ghost:hover { background-color: var(--color-border); }

.timezone-badge {
  display: inline-flex;
  align-items: center;
  gap: var(--space-1);
  padding: 0 var(--space-2);
  min-height: 24px;
  border-radius: var(--radius-pill);
  border: 1px solid var(--color-border);
  background-color: var(--color-panel);
  color: var(--color-text-muted);
  font-size: 0.75rem;
  font-weight: 600;
  line-height: 1.4;
  cursor: default;
  white-space: nowrap;
  transition: background-color 0.2s ease, color 0.2s ease;
}

@supports (color: color-mix(in srgb, black, white)) {
  .timezone-badge {
    background-color: color-mix(
      in srgb,
      var(--color-border) 55%,
      var(--color-panel)
    );
  }
}

.timezone-badge:focus-visible {
  outline: 2px solid var(--color-accent);
  outline-offset: 2px;
}

/* Calendar view */
.calendar {
  max-width: 1024px;
  margin: 0 auto;
  display: flex;
  flex-direction: column;
  gap: var(--space-4);
}

.calendar__header {
  display: flex;
<<<<<<< HEAD
  flex-direction: column;
=======
  justify-content: space-between;
  align-items: flex-start;
  flex-wrap: wrap;
>>>>>>> 014a1658
  gap: var(--space-3);
}

.calendar__header-primary {
  display: flex;
  align-items: center;
  gap: var(--space-2);
  flex-wrap: wrap;
  justify-content: space-between;
  width: 100%;
}

.calendar__nav {
  display: flex;
  align-items: center;
  justify-content: center;
  gap: var(--space-3);
  flex-wrap: wrap;
}

.calendar__nav-button {
  background-color: var(--color-panel);
  color: var(--color-text);
  border-color: var(--color-border);
}

.calendar__nav {
  display: flex;
  align-items: center;
  gap: var(--space-2);
}

.calendar__nav-button {
  min-width: 2.25rem;
  height: 2.25rem;
  padding: 0;
  display: inline-flex;
  align-items: center;
  justify-content: center;
  border: 1px solid var(--color-border);
  background: var(--color-surface);
  color: var(--color-text);
  border-radius: var(--radius-base);
  font-size: 1.25rem;
  line-height: 1;
}

.calendar__nav-button:focus-visible {
  outline: 2px solid var(--color-accent);
  outline-offset: 2px;
}

.calendar__month-heading {
  font-weight: 600;
  font-size: 1.25rem;
  margin: 0;
}

.calendar__filters {
  display: flex;
  align-items: center;
  gap: var(--space-2);
  flex-wrap: wrap;
}

.calendar__filter-input {
  width: min(18rem, 100%);
  max-width: 100%;
}

.calendar__notes-toggle {
  display: none;
  border: 1px solid var(--color-border);
  background: var(--color-panel);
  color: var(--color-text);
  border-radius: var(--radius-base);
  padding: var(--space-1) var(--space-2);
  font-size: 0.875rem;
  line-height: 1.25rem;
}

.calendar__notes-toggle[aria-pressed="true"] {
  background: var(--color-accent);
  border-color: transparent;
  color: var(--color-accent-text);
}

.calendar__layout {
  display: grid;
  grid-template-columns: minmax(0, 1fr) 300px;
  gap: var(--space-4);
  align-items: start;
}

.calendar__surface {
  display: flex;
  flex-direction: column;
  gap: var(--space-3);
}

<<<<<<< HEAD
.calendar__month-label {
  font-weight: 600;
  text-align: center;
  margin: 0;
}

=======
>>>>>>> 014a1658
.calendar__panel { padding: var(--space-4); }

.calendar__table {
  width: 100%;
  border-collapse: collapse;
}

.calendar__table th {
  text-align: center;
  color: var(--color-text-muted);
  padding: var(--space-2);
}

.calendar__table td {
  vertical-align: top;
  width: calc(100% / 7);
  height: 100px;
  padding: var(--space-1);
}

.calendar__table td:focus-visible {
  outline: 2px solid var(--color-accent);
  outline-offset: -2px;
}

.calendar__date {
  display: inline-block;
  width: 24px;
  height: 24px;
  line-height: 24px;
  text-align: center;
  border-radius: var(--radius-base);
}

.calendar__date--today {
  outline: 2px solid var(--color-accent);
  outline-offset: 2px;
}

.calendar__event {
  margin-top: var(--space-1);
  padding: 0 var(--space-1);
  border-radius: var(--radius-base);
  background-color: var(--color-accent);
  color: var(--color-accent-text);
  font-size: 0.75rem;
  line-height: 1.5;
  white-space: nowrap;
  overflow: hidden;
  text-overflow: ellipsis;
  cursor: pointer;
}

.calendar__event:focus-visible {
  outline: 2px solid var(--color-accent);
  outline-offset: 2px;
}

.calendar__form { display: flex; gap: var(--space-2); }
.calendar__form input { flex: 1; }

.calendar-notes-panel {
  display: flex;
  flex-direction: column;
  gap: var(--space-3);
  width: 300px;
  max-width: 100%;
}

.calendar-notes-panel__header {
  display: flex;
  flex-direction: column;
  gap: var(--space-1);
  align-items: flex-start;
}

.calendar-notes-panel__event-title {
  margin: 0;
  font-size: 1rem;
  font-weight: 600;
}

.calendar-notes-panel__event-meta {
  display: flex;
  align-items: center;
  gap: var(--space-2);
  color: var(--color-text-muted);
  font-size: 0.875rem;
}

.calendar-notes-panel__event-when {
  margin: 0;
}

.calendar-notes-panel__notes-label {
  margin: 0;
  font-size: 0.9rem;
  font-weight: 600;
  color: var(--color-text);
}

.calendar-notes-panel__quick {
  display: flex;
  gap: var(--space-2);
}

.calendar-notes-panel__input {
  flex: 1;
  padding: var(--space-1) var(--space-2);
  border: 1px solid var(--color-border);
  border-radius: var(--radius-base);
  background: var(--color-surface);
  font: inherit;
}

.calendar-notes-panel__input:focus-visible {
  outline: 2px solid var(--color-accent);
  outline-offset: 1px;
}

.calendar-notes-panel__submit {
  padding: var(--space-1) var(--space-3);
  border-radius: var(--radius-base);
  border: none;
  background: var(--color-accent);
  color: var(--color-accent-text);
  font-weight: 600;
  cursor: pointer;
}

.calendar-notes-panel__submit:disabled {
  opacity: 0.6;
  cursor: not-allowed;
}

.calendar-notes-panel__error {
  background: var(--color-error-subtle);
  color: var(--color-error-text);
  border-radius: var(--radius-base);
  padding: var(--space-2);
  display: flex;
  justify-content: space-between;
  align-items: center;
  gap: var(--space-2);
}

.calendar-notes-panel__error-message {
  margin: 0;
  font-size: 0.875rem;
  line-height: 1.25rem;
}

.calendar-notes-panel__retry {
  border: 1px solid var(--color-border);
  background: transparent;
  border-radius: var(--radius-base);
  padding: var(--space-1) var(--space-2);
  cursor: pointer;
}

.calendar-notes-panel__loading {
  min-height: 96px;
}

.calendar-notes-panel__empty {
  margin: 0;
  color: var(--color-text-muted);
  font-size: 0.9rem;
}

.calendar-notes-panel__list {
  list-style: none;
  margin: 0;
  padding: 0;
  display: flex;
  flex-direction: column;
  gap: var(--space-2);
}

.calendar-notes-panel__item {
  display: grid;
  grid-template-columns: auto 1fr auto;
  gap: var(--space-2);
  align-items: flex-start;
  background: var(--color-surface-subtle);
  border-radius: var(--radius-base);
  padding: var(--space-2);
}

.calendar-notes-panel__color {
  width: 10px;
  height: 10px;
  border-radius: 50%;
  margin-top: 0.35rem;
  background: var(--color-accent);
}

.calendar-notes-panel__body {
  display: flex;
  flex-direction: column;
  gap: var(--space-1);
}

.calendar-notes-panel__text {
  margin: 0;
  font-size: 0.9rem;
  line-height: 1.4;
  display: -webkit-box;
  -webkit-line-clamp: 3;
  -webkit-box-orient: vertical;
  overflow: hidden;
}

.calendar-notes-panel__deadline {
  margin: 0;
  font-size: 0.75rem;
  color: var(--color-text-muted);
}

.calendar-notes-panel__unlink {
  border: none;
  background: transparent;
  color: var(--color-text-muted);
  font-size: 0.9rem;
  cursor: pointer;
  padding: var(--space-1);
}

.calendar-notes-panel__unlink:disabled {
  opacity: 0.4;
  cursor: not-allowed;
}

.calendar-notes-panel__pagination {
  display: flex;
  justify-content: center;
}

.calendar-notes-panel__load-more {
  border: 1px solid var(--color-border);
  background: transparent;
  border-radius: var(--radius-base);
  padding: var(--space-1) var(--space-3);
  cursor: pointer;
}

.calendar-notes-panel__load-more:disabled {
  opacity: 0.5;
  cursor: not-allowed;
}

@media (max-width: 767px) {
  .calendar__notes-toggle {
    display: inline-flex;
  }

  .calendar__layout {
    grid-template-columns: 1fr;
  }

  .calendar-notes-panel {
    display: none;
    width: 100%;
  }

  .calendar-notes-panel.calendar-notes-panel--mobile-open {
    display: flex;
  }
}

/* Empty state component */
.empty-state {
  --es-bg: var(--color-background);
  --es-fg: var(--color-text-muted);
  --es-title: var(--color-text);
  --es-border: var(--color-border);

  display: grid;
  place-items: center;
  text-align: center;
  padding: calc(var(--space-4) * 4 / 3);
  border: 1px dashed var(--es-border);
  border-radius: calc(var(--radius-base) + 2px);
  background: var(--es-bg);
  color: var(--es-fg);
  gap: calc(var(--space-2) * 4 / 5);
  min-height: calc(var(--space-5) * 35 / 9);
}

.empty-state__icon { font-size: 1.8rem; opacity: .8; }
.empty-state__title { margin: 0; color: var(--es-title); font-size: 1.1rem; }
.empty-state__body { margin: 0; max-width: 34ch; }
.empty-state__cta {
  display: flex;
  justify-content: center;
  gap: var(--space-2);
  margin-top: calc(var(--space-2) * 4 / 5);
}
.empty-state__cta:empty { display: none; }
.empty-state__cta-button {
  padding: calc(var(--space-2) * 4 / 5) calc(var(--space-3) * 4 / 5);
  border-radius: calc(var(--radius-base) - 2px);
  border: 1px solid var(--es-border);
  background: var(--color-panel);
}
.empty-state__cta-button:hover { filter: brightness(0.98); }
.empty-state__link {
  color: var(--color-accent);
  text-decoration: underline;
  font-weight: 500;
}
.empty-state__link:hover { opacity: 0.85; }

/* Modal */
.modal-overlay {
  position: fixed;
  inset: 0;
  background: var(--overlay-bg);
  display: flex;
  align-items: center;
  justify-content: center;
  z-index: 1000;
}

.modal {
  background: var(--color-panel);
  padding: var(--space-4);
  border-radius: var(--radius-base);
  max-width: 500px;
  width: 90%;
  max-height: 80%;
  overflow: auto;
  box-shadow: var(--shadow-base);
}

.modal .log {
  margin-top: var(--space-3);
  max-height: 200px;
  overflow-y: auto;
  background: var(--color-border);
  padding: var(--space-2);
  border-radius: var(--radius-base);
}

/* Command palette */
.command-palette {
  position: fixed;
  inset: 0;
  background: var(--overlay-bg);
  display: flex;
  align-items: center;
  justify-content: center;
  z-index: var(--z-index-dropdown, 2000);
}

.command-palette__panel {
  background: var(--color-bg);
  width: clamp(480px, 60%, 720px);
  border-radius: var(--radius-lg);
  box-shadow: var(--shadow-lg);
  padding: var(--space-4);
  display: flex;
  flex-direction: column;
  gap: var(--space-2);
}

.command-palette__panel input[type="search"] {
  width: 100%;
  height: 34px;
  padding: var(--space-2);
  border: 1px solid var(--color-border);
  border-radius: var(--radius-sm, 6px);
}

.command-palette__results {
  max-height: 420px;
  overflow-y: auto;
}

.command-palette__results ul {
  list-style: none;
  margin: 0;
  padding: 0;
}

.command-palette__results li[role="option"] {
  display: flex;
  gap: var(--space-2);
  padding: var(--space-2);
  cursor: pointer;
  background: var(--color-accent-soft);
}

.command-palette__results li[role="option"]:hover,
.command-palette__results li[role="option"][aria-selected="true"] {
  background: var(--color-row-hover);
  font-weight: 600;
}

.command-palette__results li[role="option"] span:last-child {
  margin-left: auto;
  color: var(--color-text-muted);
}

.command-palette__results li.cmd-loading,
.command-palette__results li.cmd-empty,
.command-palette__results li.cmd-error {
  padding: var(--space-2);
  cursor: default;
  color: var(--color-text-muted);
}

.command-palette__results li.cmd-error {
  color: var(--color-danger);
}
mark.search-hit {
  background: var(--color-accent);
  color: var(--color-accent-text);
  padding: 0 2px;
  border-radius: var(--radius-sm);
}

@media (prefers-contrast: more) {
  mark.search-hit {
    outline: 2px solid currentColor;
    text-shadow: 0 0 0 currentColor;
  }
}


.tooltip {
  position: fixed;
  background: var(--color-text);
  color: var(--color-panel);
  padding: var(--space-1) var(--space-2);
  border-radius: var(--radius-sm);
  font-size: 0.75rem;
  box-shadow: var(--shadow-base);
  pointer-events: none;
  z-index: var(--z-index-dropdown, 2000);
}

.toast-region {
  position: fixed;
  bottom: var(--space-4);
  right: var(--space-4);
  display: flex;
  flex-direction: column;
  gap: var(--space-2);
  z-index: 3000;
}

.toast {
  background: var(--color-panel);
  border: 1px solid var(--color-border);
  border-left: 4px solid var(--color-accent);
  border-radius: var(--radius-base);
  padding: var(--space-2) var(--space-3);
  color: var(--color-text);
  box-shadow: var(--shadow-base);
  transition: opacity 0.2s ease, transform 0.2s ease;
}

.toast__actions {
  margin-top: var(--space-2);
  display: flex;
  gap: var(--space-2);
}

.toast__action {
  pointer-events: auto;
  background: transparent;
  border: none;
  color: var(--color-accent);
  font-weight: 600;
  cursor: pointer;
  padding: 0;
}

.toast__action:hover,
.toast__action:focus-visible {
  text-decoration: underline;
}

.toast--success { border-left-color: var(--color-success); }
.toast--error { border-left-color: var(--color-danger); }

.toast--exit {
  opacity: 0;
  transform: translateY(4px);
}

.error-banner {
  display: flex;
  flex-direction: column;
  gap: var(--space-2);
  padding: var(--space-2) var(--space-3);
  border: 1px solid var(--color-danger);
  background: rgba(185, 28, 28, 0.08);
  color: var(--color-danger);
  border-radius: var(--radius-base);
}

.error-banner__header {
  display: flex;
  align-items: flex-start;
  justify-content: space-between;
  gap: var(--space-2);
  flex-wrap: wrap;
}

.error-banner__message {
  flex: 1;
  min-width: 200px;
}

.error-banner__actions {
  display: flex;
  gap: var(--space-1);
  flex-wrap: wrap;
  justify-content: flex-end;
}

.error-banner__detail {
  margin: 0;
  padding: var(--space-2);
  border-radius: calc(var(--radius-base) - 2px);
  background: rgba(185, 28, 28, 0.12);
  font-family: var(--font-mono, ui-monospace, SFMono-Regular, Monaco, Consolas, 'Liberation Mono', 'Courier New', monospace);
  font-size: 0.85rem;
  white-space: pre-wrap;
  overflow-x: auto;
}

.db-health-banner {
  --db-health-accent: var(--color-accent);
  display: flex;
  align-items: center;
  gap: var(--space-2);
  padding: var(--space-2) var(--space-3);
  border: 1px solid var(--color-border);
  border-left: 4px solid var(--db-health-accent);
  border-radius: var(--radius-base);
  background: var(--color-panel);
  box-shadow: var(--shadow-base);
  flex-wrap: wrap;
}

.db-health-banner--running {
  --db-health-accent: var(--color-accent);
}

.db-health-banner--unhealthy {
  --db-health-accent: var(--color-danger);
}

.db-health-banner--healthy {
  --db-health-accent: var(--color-success);
}

@supports (color: color-mix(in srgb, black, white)) {
  .db-health-banner--unhealthy {
    background: color-mix(
      in srgb,
      var(--color-danger) 12%,
      var(--color-panel)
    );
  }
  .db-health-banner--healthy {
    background: color-mix(
      in srgb,
      var(--color-success) 12%,
      var(--color-panel)
    );
  }
  .db-health-banner--running {
    background: color-mix(
      in srgb,
      var(--color-accent) 10%,
      var(--color-panel)
    );
  }
}

.db-health-banner__status {
  display: flex;
  align-items: center;
  gap: var(--space-2);
  flex: 1 1 200px;
}

.db-health-banner__message {
  margin: 0;
  font-weight: 600;
}

.db-health-banner__description {
  flex-basis: 100%;
  margin: 0;
  color: var(--color-text-muted);
  font-size: 0.95rem;
}

.db-health-banner__actions {
  margin-left: auto;
}

.db-health-banner__details {
  font-weight: 600;
}

.db-health-banner__spinner,
.db-health-drawer__spinner {
  width: 16px;
  height: 16px;
  border-radius: 50%;
  border: 2px solid var(--db-health-accent, var(--color-accent));
  border-top-color: transparent;
  animation: db-health-spin 0.8s linear infinite;
}

.db-health-banner__spinner[hidden],
.db-health-drawer__spinner[hidden] {
  display: none !important;
}

.db-health-drawer__overlay {
  justify-content: flex-end;
  align-items: stretch;
}

.modal.db-health-drawer {
  --db-health-accent: var(--color-accent);
  width: min(420px, 100%);
  max-width: 420px;
  height: 100%;
  max-height: none;
  border-radius: 0;
  padding: var(--space-4);
  box-shadow: var(--shadow-lg);
  display: flex;
  flex-direction: column;
  gap: var(--space-3);
}

.db-health-drawer__header {
  display: flex;
  align-items: flex-start;
  justify-content: space-between;
  gap: var(--space-2);
}

.db-health-drawer__controls {
  display: flex;
  flex-wrap: wrap;
  align-items: center;
  justify-content: flex-end;
  gap: var(--space-2);
}

.db-health-drawer__controls .btn,
.db-health-drawer__recheck,
.db-health-drawer__close {
  white-space: nowrap;
}

.db-health-drawer__heading {
  display: flex;
  flex-direction: column;
  gap: var(--space-1);
  flex: 1 1 auto;
}

.db-health-drawer__title {
  margin: 0;
}

.db-health-drawer__status {
  display: flex;
  align-items: center;
  gap: var(--space-2);
  color: var(--db-health-accent, var(--color-accent));
}

.db-health-drawer__badge {
  display: inline-flex;
  align-items: center;
  padding: 2px 8px;
  border-radius: var(--radius-pill);
  font-weight: 600;
  font-size: 0.875rem;
  border: 1px solid var(--db-health-accent, var(--color-accent));
  color: var(--db-health-accent, var(--color-accent));
  background: var(--color-panel);
}

@supports (color: color-mix(in srgb, black, white)) {
  .db-health-drawer__badge {
    border-color: transparent;
    background: color-mix(
      in srgb,
      var(--db-health-accent, var(--color-accent)) 16%,
      transparent
    );
  }
}

.db-health-drawer__badge--ok {
  --db-health-accent: var(--color-success);
}

.db-health-drawer__badge--warn,
.db-health-drawer__badge--error {
  --db-health-accent: var(--color-danger);
}

.db-health-drawer__badge--running {
  --db-health-accent: var(--color-accent);
}

.db-health-drawer__summary {
  margin: 0;
  color: var(--color-text-muted);
  font-size: 0.9rem;
}

.db-health-drawer__error {
  margin: 0;
  border-left: 4px solid var(--color-danger);
  padding: var(--space-2) var(--space-3);
  border-radius: var(--radius-base);
  background: var(--color-panel);
  color: var(--color-danger);
  font-weight: 600;
}

@supports (color: color-mix(in srgb, black, white)) {
  .db-health-drawer__error {
    background: color-mix(
      in srgb,
      var(--color-danger) 12%,
      var(--color-panel)
    );
  }
}

.db-health-drawer__sections {
  flex: 1 1 auto;
  overflow-y: auto;
  display: flex;
  flex-direction: column;
  gap: var(--space-3);
  padding-right: var(--space-1);
}

.db-health-drawer__section {
  display: flex;
  flex-direction: column;
  gap: var(--space-2);
  border-top: 1px solid var(--color-border);
  padding-top: var(--space-3);
}

.db-health-drawer__section:first-child {
  border-top: none;
  padding-top: 0;
}

.db-health-drawer__checks,
.db-health-drawer__offenders {
  list-style: none;
  margin: 0;
  padding: 0;
  display: flex;
  flex-direction: column;
  gap: var(--space-2);
}

.db-health-drawer__check-header {
  display: flex;
  flex-wrap: wrap;
  align-items: baseline;
  justify-content: space-between;
  gap: var(--space-2);
}

.db-health-drawer__check-name {
  font-weight: 600;
}

.db-health-drawer__check-status {
  font-weight: 600;
}

.db-health-drawer__check-status--ok {
  color: var(--color-success);
}

.db-health-drawer__check-status--fail {
  color: var(--color-danger);
}

.db-health-drawer__check-duration {
  color: var(--color-text-muted);
  font-size: 0.875rem;
}

.db-health-drawer__check-detail {
  margin: 0;
  color: var(--color-text-muted);
  font-size: 0.9rem;
}

.db-health-drawer__offenders-empty {
  margin: 0;
  color: var(--color-text-muted);
}

.db-health-drawer__offender-header {
  display: flex;
  justify-content: space-between;
  align-items: baseline;
  gap: var(--space-2);
}

.db-health-drawer__offender-table {
  font-weight: 600;
}

.db-health-drawer__offender-rowid {
  color: var(--color-text-muted);
  font-size: 0.875rem;
}

.db-health-drawer__offender-message {
  margin: 0;
  white-space: pre-wrap;
}

.db-health-drawer__metadata {
  margin: 0;
  display: grid;
  grid-template-columns: max-content 1fr;
  gap: var(--space-1) var(--space-3);
}

.db-health-drawer__metadata dt {
  font-weight: 600;
}

.db-health-drawer__metadata dd {
  margin: 0;
  color: var(--color-text-muted);
  word-break: break-word;
}

@keyframes db-health-spin {
  to {
    transform: rotate(360deg);
  }
}

.truncation-banner {
  display: flex;
  align-items: center;
  gap: var(--space-2);
  padding: var(--space-2) var(--space-3);
  border: 1px solid var(--color-accent);
  background: var(--color-accent-soft);
  color: var(--color-text);
  border-radius: var(--radius-base);
  margin-bottom: var(--space-3);
  flex-wrap: wrap;
}

.truncation-banner__message {
  flex: 1 1 200px;
}

.truncation-banner__refine {
  white-space: nowrap;
}

.truncation-banner__dismiss {
  margin-left: auto;
}

.loading {
  display: flex;
  flex-direction: column;
  gap: var(--space-2);
  color: var(--color-text-muted);
  width: 100%;
}

.loading__surface {
  display: flex;
  flex-direction: column;
  gap: var(--space-2);
  width: 100%;
}

.loading__block,
.loading__inline,
.loading__bar {
  background-color: var(--color-border);
  background-image: linear-gradient(
    90deg,
    rgba(255, 255, 255, 0),
    rgba(255, 255, 255, 0.6),
    rgba(255, 255, 255, 0)
  );
  background-size: 200% 100%;
  animation: loading-skeleton 1.2s ease-in-out infinite;
  border-radius: var(--radius-base);
}

.loading__block {
  width: 100%;
  min-height: 6rem;
}

.loading--list .loading__surface {
  gap: var(--space-2);
}

.loading__row {
  display: flex;
  align-items: center;
  gap: var(--space-2);
}

.loading__bar {
  height: 0.75rem;
  flex: 1;
}

.loading__bar--secondary {
  flex: 0 0 auto;
  max-width: 160px;
}

.loading__inline {
  height: 0.75rem;
  width: var(--loading-inline-width, 8rem);
}

.loading__label {
  font-size: 0.875rem;
}

@keyframes loading-skeleton {
  0% {
    background-position: 200% 0;
  }
  100% {
    background-position: -200% 0;
  }
}

/* ========================================================================== */
/* MAC TOOLBAR                                                                */
/* ========================================================================== */


.app-toolbar {
  position: sticky;
  top: 0;
  left: 0;
  right: 0;
  height: var(--app-toolbar-height);
  min-height: var(--app-toolbar-height);
  display: grid;
  grid-template-columns: 1fr auto 1fr; /* left | center | right */
  align-items: center;
  gap: 8px;
  padding: 0 10px;
  /* Keep color separate so background-image layering works */
  /* Make toolbar background transparent */
  background-color: transparent;
  /* Optional decorative background slice */
  /* Remove any toolbar background image, even if set inline */
  background-image: none !important;
  background-size: var(--toolbar-bg-size, auto var(--app-toolbar-height));
  background-position: var(--toolbar-bg-position, center center);
  background-repeat: var(--toolbar-bg-repeat, no-repeat);
  border-bottom: none;
  -webkit-user-select: none;
  user-select: none;
  z-index: 1000;
  /* Span across the two grid columns (sidebar + content) */
  grid-column: 1 / -1;
}

/* When the native title bar is overlaid, just hide faux traffic; keep true centering. */
.titlebar-overlay .traffic { display: none; }

/* Right side pill button */
/* spacer no longer used */
.toolbar__spacer { display: none; }

/* Toolbar brand (logo + title) placed on the right */
.toolbar-brand {
  display: inline-flex;
  align-items: center;
  gap: 12px;
  height: 44px;
  padding: 0 12px;
  border-radius: var(--radius-pill);
  color: var(--color-text);
  background: transparent;
  -webkit-user-select: none;
  user-select: none;
  grid-column: 3;
  justify-self: end;
}
.toolbar__title-area {
  display: inline-flex;
  align-items: center;
  min-width: 0;
  padding-left: 6px;
  padding-right: 6px;
  -webkit-user-select: none;
  user-select: none;
  grid-column: 2;
  justify-self: center;
}
.toolbar__page-title {
  margin: 0;
  font-size: 2.25rem; /* 2x previous */
  font-weight: 800;
  line-height: 1.3;
  white-space: nowrap;
  overflow: hidden;
  text-overflow: ellipsis;
  text-align: center;
  /* Feint underline for page titles */
  text-decoration-line: underline;
  text-decoration-color: var(--color-border);
  text-decoration-thickness: 1px;
  text-underline-offset: 6px;
}
.toolbar-brand .brand__logo {
  width: 36px;
  height: 36px;
}
.toolbar-brand .brand__title {
  font-weight: 800;
  font-size: 1.5rem;
  letter-spacing: -0.01em;
}
.dog-pill:active { transform: translateY(1px); }

.traffic {
  display: inline-flex;
  gap: 8px;
  grid-column: 1;
  justify-self: start;
}

.traffic__btn {
  width: 12px;
  height: 12px;
  border-radius: 50%;
  padding: 0;
  margin: 0;
  border: 1px solid rgba(0, 0, 0, 0.15);
  box-shadow: inset 0 0 0 0.5px rgba(255, 255, 255, 0.5);
  -webkit-app-region: no-drag;
}

.traffic__close {
  background: #ff5f57;
}

.traffic__min {
  background: #ffbd2e;
}

.traffic__max {
  background: #28c940;
}

.traffic__btn:hover {
  filter: brightness(1.05);
}

/* No global top padding needed; the grid row above reserves space. */

/* ========================================================================== */
/* END                                                                        */
/* ========================================================================== */<|MERGE_RESOLUTION|>--- conflicted
+++ resolved
@@ -2280,13 +2280,7 @@
 
 .calendar__header {
   display: flex;
-<<<<<<< HEAD
-  flex-direction: column;
-=======
-  justify-content: space-between;
-  align-items: flex-start;
-  flex-wrap: wrap;
->>>>>>> 014a1658
+  flex-direction: column;
   gap: var(--space-3);
 }
 
@@ -2387,15 +2381,12 @@
   gap: var(--space-3);
 }
 
-<<<<<<< HEAD
 .calendar__month-label {
   font-weight: 600;
   text-align: center;
   margin: 0;
 }
 
-=======
->>>>>>> 014a1658
 .calendar__panel { padding: var(--space-4); }
 
 .calendar__table {
