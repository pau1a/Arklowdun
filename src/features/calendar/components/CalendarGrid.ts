--- conflicted
+++ resolved
@@ -10,30 +10,18 @@
 export interface CalendarGridInstance {
   element: HTMLDivElement;
   setEvents(events: CalendarEvent[]): void;
-<<<<<<< HEAD
   setFocusDate(date: Date): void;
   getFocusDate(): Date;
-=======
-  setFocus(focus: number | Date): void;
->>>>>>> 014a1658
 }
 
 function renderMonth(
   root: HTMLElement,
   events: CalendarEvent[],
-<<<<<<< HEAD
   focusMs: number,
   onEventSelect?: (event: CalendarEvent) => void,
 ): void {
   root.innerHTML = "";
   const focusDate = new Date(focusMs);
-=======
-  focusTime: number,
-  onEventSelect?: (event: CalendarEvent) => void,
-): void {
-  root.innerHTML = "";
-  const focusDate = new Date(focusTime);
->>>>>>> 014a1658
   const year = focusDate.getFullYear();
   const month = focusDate.getMonth();
   const firstDay = new Date(year, month, 1).getDay();
@@ -115,25 +103,16 @@
   element.id = "calendar";
   const getNow = options.getNow ?? nowMs;
   const onEventSelect = options.onEventSelect;
-<<<<<<< HEAD
   let focusMs = normalizeFocusDate(new Date(getNow())).getTime();
   let currentEvents: CalendarEvent[] = [];
 
   const rerender = () => {
     renderMonth(element, currentEvents, focusMs, onEventSelect);
-=======
-  let focus = options.initialFocus ?? getNow();
-  let currentEvents: CalendarEvent[] = [];
-
-  const render = () => {
-    renderMonth(element, currentEvents, focus, onEventSelect);
->>>>>>> 014a1658
   };
 
   return {
     element,
     setEvents(events: CalendarEvent[]) {
-<<<<<<< HEAD
       currentEvents = [...events];
       rerender();
     },
@@ -143,16 +122,6 @@
     },
     getFocusDate() {
       return new Date(focusMs);
-=======
-      currentEvents = events;
-      render();
-    },
-    setFocus(next: number | Date) {
-      const value = typeof next === "number" ? next : next.getTime();
-      if (!Number.isFinite(value)) return;
-      focus = value;
-      render();
->>>>>>> 014a1658
     },
   };
 }
