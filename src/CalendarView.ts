--- conflicted
+++ resolved
@@ -9,16 +9,10 @@
 import { categoriesRepo } from "./repos";
 import {
   CalendarGrid,
-<<<<<<< HEAD
   calendarWindowAround,
   type CalendarEvent,
   type CalendarGridInstance,
   type CalendarGridOptions,
-=======
-  type CalendarEvent,
-  type CalendarWindowRange,
-  monthWindowAround,
->>>>>>> 014a1658
   useCalendar,
 } from "@features/calendar";
 import CalendarNotesPanel, {
@@ -42,7 +36,6 @@
 
 const FILTER_INPUT_DEBOUNCE_MS = 180;
 
-<<<<<<< HEAD
 export interface CalendarViewOptions {
   initialFocusDate?: Date;
   gridOptions?: CalendarGridOptions;
@@ -58,15 +51,6 @@
   normalized.setHours(0, 0, 0, 0);
   normalized.setDate(1);
   return normalized;
-=======
-function startOfMonth(date: Date): Date {
-  return new Date(date.getFullYear(), date.getMonth(), 1);
-}
-
-function focusFromWindow(window: CalendarWindowRange): Date {
-  const midpoint = new Date((window.start + window.end) / 2);
-  return startOfMonth(midpoint);
->>>>>>> 014a1658
 }
 
 async function saveEvent(
@@ -211,7 +195,6 @@
   });
   notesToggle.disabled = true;
   headerContent.append(kicker, filterWrapper, notesToggle);
-<<<<<<< HEAD
 
   const nav = document.createElement("div");
   nav.className = "calendar__nav";
@@ -237,13 +220,6 @@
     });
   };
   updateMonthHeading();
-=======
-  header.append(navControls, headerContent);
-
-  const updateMonthHeading = () => {
-    monthHeading.textContent = monthFormatter.format(focusDate);
-  };
->>>>>>> 014a1658
 
   const focusFilterControls = () => {
     filterInput.focus();
@@ -316,7 +292,6 @@
   errorRegion.setAttribute("aria-live", "polite");
   errorRegion.setAttribute("aria-atomic", "true");
   errorRegion.hidden = true;
-<<<<<<< HEAD
   const calendarGridOptions: CalendarGridOptions = {
     ...gridOptionOverrides,
     onEventSelect: handleEventSelect,
@@ -324,12 +299,6 @@
   };
   const calendar = gridFactory(calendarGridOptions);
   calendar.setFocusDate(focusDate);
-=======
-  const calendar = CalendarGrid({
-    onEventSelect: handleEventSelect,
-    initialFocus: focusDate.getTime(),
-  });
->>>>>>> 014a1658
   const calendarSurface = document.createElement("div");
   calendarSurface.className = "calendar__surface";
   calendarSurface.append(errorRegion, calendar.element);
@@ -405,12 +374,9 @@
   container.innerHTML = "";
   container.appendChild(section);
 
-<<<<<<< HEAD
   let currentSnapshot: EventsSnapshot | null = selectors.events.snapshot(getState());
   const initialWindow = calendarWindowAround(focusDate.getTime());
   let currentWindow = currentSnapshot?.window ?? initialWindow;
-=======
->>>>>>> 014a1658
   let truncationDismissed = false;
   let lastTruncationToken: number | null = null;
   let inlineError: ReturnType<typeof createErrorBanner> | null = null;
@@ -557,13 +523,8 @@
 
   async function loadEvents(source: string): Promise<void> {
     try {
-<<<<<<< HEAD
       const range = calendarWindowAround(focusDate.getTime());
       const { data, error } = await calendarLoader({ window: range });
-=======
-      const range = monthWindowAround(focusDate.getTime());
-      const { data, error } = await useCalendar({ window: range });
->>>>>>> 014a1658
       if (error) {
         console.error(error);
         return;
@@ -616,11 +577,7 @@
     const snapshot = selectors.events.snapshot(getState());
     const baseItems = snapshot?.items ?? [];
     const nextItems = [...baseItems, ev];
-<<<<<<< HEAD
     const window = snapshot?.window ?? currentWindow ?? calendarWindowAround(focusDate.getTime());
-=======
-    const window = snapshot?.window ?? currentWindow ?? monthWindowAround(focusDate.getTime());
->>>>>>> 014a1658
     currentWindow = window;
     const payload = actions.events.updateSnapshot({
       items: nextItems,
