// Simple tabbed UI scaffold for Arklowdun
// Bundle Font Awesome locally (no remote kit, no CORS, works offline)
import "@fortawesome/fontawesome-free/css/all.min.css";
import "./debug";
import "./theme.scss";
import "./styles.scss";
import "./styles/blob-tokens.css";
import { Page, type PageInstance } from "@layout/Page";
import {
  Sidebar,
  type SidebarInstance,
  type SidebarItemConfig,
} from "@layout/Sidebar";
import { Content, type ContentInstance } from "@layout/Content";
import { Toolbar, type ToolbarInstance } from "@layout/Toolbar";
import { Footer, type FooterInstance, type FooterItemConfig } from "@layout/Footer";
import {
  resolveRouteFromHash,
  getHubRoutes,
  getSidebarRoutes,
  getFooterRoutes,
  type RouteDefinition,
} from "./routes";
import { defaultHouseholdId } from "./db/household";
import { log } from "./utils/logger";
import { initCommandPalette } from "@ui/CommandPalette";
import { initKeyboardMap } from "@ui/keys";
import createDbHealthBanner, {
  type DbHealthBannerElement,
} from "@ui/DbHealthBanner";
import createDbHealthDrawer, {
  type DbHealthDrawerInstance,
} from "@ui/DbHealthDrawer";
import { actions, subscribe, selectors, type AppPane } from "./store";
import { emit } from "./store/events";
import { runViewCleanups } from "./utils/viewLifecycle";
import { initTheme } from "@ui/ThemeToggle";
import { getStartupWindow } from "@lib/ipc/startup";
import { ensureDbHealthReport, recheckDbHealth } from "./services/dbHealth";
import { recoveryText } from "@strings/recovery";
<<<<<<< HEAD
import { mountMacToolbar } from "@ui/AppToolbar";
import { initAmbientBackground, type AmbientBackgroundController } from "@ui/AmbientBackground";
=======
import { mountMacToolbar, setAppToolbarTitle } from "@ui/AppToolbar";
>>>>>>> ef947387

// Resolve main app logo (SVG) as a URL the bundler can serve
const appLogoUrl = new URL("./assets/logo.svg", import.meta.url).href;

function ensureFavicon(url: string): void {
  const head = document.head || document.documentElement;
  // Remove any existing favicon links to avoid duplicates
  Array.from(document.querySelectorAll('link[rel="icon"]')).forEach((n) => n.remove());
  const link = document.createElement("link");
  link.rel = "icon";
  link.type = "image/svg+xml";
  link.href = url;
  head.appendChild(link);
}

const appWindow = getStartupWindow();

initTheme();

interface LayoutContext {
  page: PageInstance;
  sidebar: SidebarInstance;
  content: ContentInstance;
  footer: FooterInstance;
  toolbar: ToolbarInstance;
}

interface DbHealthUiContext {
  banner: DbHealthBannerElement;
  drawer: DbHealthDrawerInstance;
  unsubscribe: () => void;
}

let layoutContext: LayoutContext | null = null;
let layoutMounted = false;
let currentRouteId: AppPane | null = null;
let renderSequence = 0;
let dbHealthUi: DbHealthUiContext | null = null;
const numberFormatter = new Intl.NumberFormat();
let ambientController: AmbientBackgroundController | null = null;
let ambientInit: Promise<void> | null = null;

function ensureAmbientBackground(): void {
  if (ambientInit) return;
  // Prefer a dedicated overlay container to avoid any stacking quirks
  let host = document.getElementById("ambient-overlay") as HTMLElement | null;
  if (!host) {
    host = document.createElement("div");
    host.id = "ambient-overlay";
    (host.style as any).inset = "0";
    host.style.position = "fixed";
    host.style.top = "0";
    host.style.right = "0";
    host.style.bottom = "0";
    host.style.left = "0";
    host.style.pointerEvents = "none";
    // Place ambient between backdrop (z:0) and UI (z:1)
    host.style.zIndex = "0";
    document.body.appendChild(host);
    log.debug("ambient:overlay-mounted");
  }
  ambientInit = initAmbientBackground(host)
    .then((controller) => {
      ambientController = controller;
    })
    .catch((error) => {
      ambientInit = null;
      log.warn("ambient:bootstrap", error);
    })
    .then(() => {
      // noop
    });
}

function toSidebarItem(route: RouteDefinition, section: "hub" | "primary"): SidebarItemConfig {
  const display = route.display;
  const icon = display?.icon;
  return {
    id: route.id,
    label: display?.label ?? route.id,
    ariaLabel: display?.ariaLabel,
    className: display?.className,
    href: route.hash,
    section,
    icon: {
      name: icon?.name ?? "fa-circle",
      defaultVariant: icon?.defaultVariant ?? "regular",
      activeVariant: icon?.activeVariant,
      fixed: icon?.fixed ?? false,
    },
  };
}

function toFooterItem(route: RouteDefinition): FooterItemConfig {
  const display = route.display;
  const icon = display?.icon;
  return {
    id: route.id,
    label: display?.label ?? route.id,
    ariaLabel: display?.ariaLabel,
    className: display?.className,
    title: display?.label ?? route.id,
    href: route.hash,
    icon: {
      name: icon?.name ?? "fa-gear",
      variant: icon?.defaultVariant ?? "solid",
    },
  };
}

type DbHealthState = ReturnType<(typeof selectors)['db']['health']>;

function formatDbHealthTimestamp(
  value: string | number | null | undefined,
): string | null {
  if (value === null || value === undefined) return null;
  const date = new Date(value);
  if (Number.isNaN(date.getTime())) return null;
  return date.toLocaleString();
}

function syncDbHealthUi(
  health: DbHealthState,
  banner: DbHealthBannerElement,
  drawer: DbHealthDrawerInstance,
  host: HTMLElement,
): void {
  const { phase, report, error, lastUpdated } = health;
  const isPending = phase === "pending";
  const hasReport = report !== null;
  const isUnhealthy = report?.status === "error";
  const hasError = phase === "error";

  const shouldShowBanner = isPending || isUnhealthy || hasError;

  let message: string | null = null;
  if (isPending) {
    message = hasReport
      ? recoveryText("db.health.status.rechecking")
      : recoveryText("db.health.status.checking");
  } else if (hasError) {
    message =
      error?.message ?? recoveryText("db.health.status.unavailable");
  } else if (isUnhealthy) {
    message = recoveryText("db.health.status.issues");
  } else {
    message = recoveryText("db.health.status.healthy");
  }

  const descriptionParts: string[] = [];
  const generatedLabel = formatDbHealthTimestamp(report?.generated_at ?? null);
  if (generatedLabel) {
    descriptionParts.push(
      recoveryText("db.health.description.generated", {
        timestamp: generatedLabel,
      }),
    );
  }
  const updatedLabel = formatDbHealthTimestamp(lastUpdated ?? null);
  if (updatedLabel) {
    descriptionParts.push(
      recoveryText("db.health.description.updated", {
        timestamp: updatedLabel,
      }),
    );
  }
  if (isUnhealthy && report?.offenders?.length) {
    descriptionParts.push(
      recoveryText("db.health.description.violations", {
        count: numberFormatter.format(report.offenders.length),
      }),
    );
  }
  if (hasError && error?.code) {
    descriptionParts.push(error.code);
  }

  const description = descriptionParts.join(" • ");

  host.hidden = !shouldShowBanner;
  host.classList.toggle("is-hidden", !shouldShowBanner);
  banner.update({
    state: isPending
      ? "running"
      : isUnhealthy || hasError
        ? "unhealthy"
        : "healthy",
    message,
    description,
    showSpinner: isPending,
    hidden: !shouldShowBanner,
  });

  drawer.update({
    phase,
    report,
    error: hasError ? error ?? null : null,
    lastUpdated: lastUpdated ?? null,
  });
}

function ensureDbHealthUi(content: ContentInstance): DbHealthUiContext {
  if (dbHealthUi) return dbHealthUi;

  const handleRecheck = async () => {
    try {
      await recheckDbHealth();
    } catch (error) {
      console.error("Failed to re-run database health check", error);
    }
  };

  const drawer = createDbHealthDrawer({
    open: false,
    phase: "idle",
    report: null,
    error: null,
    lastUpdated: null,
    onRecheck: handleRecheck,
  });

  const banner = createDbHealthBanner({
    state: "healthy",
    hidden: true,
    showSpinner: false,
    onViewDetails: () => {
      drawer.setOpen(true);
    },
  });

  content.bannerHost.appendChild(banner);

  const unsubscribe = subscribe(selectors.db.health, (health) => {
    syncDbHealthUi(health, banner, drawer, content.bannerHost);
  });

  dbHealthUi = { banner, drawer, unsubscribe };
  return dbHealthUi;
}

function ensureLayout(): LayoutContext {
  if (!layoutContext) {
    const sidebar = Sidebar({
      hubItems: getHubRoutes().map((route) => toSidebarItem(route, "hub")),
      primaryItems: getSidebarRoutes().map((route) => toSidebarItem(route, "primary")),
    });
    const content = Content();
    const toolbar = Toolbar();
    const footer = Footer(getFooterRoutes().map((route) => toFooterItem(route)));
    const page = Page({ sidebar, content, footer, toolbar });
    layoutContext = { page, sidebar, content, footer, toolbar };
  }

  const ctx = layoutContext;
  if (!ctx) {
    throw new Error("Layout failed to initialise");
  }

  ensureDbHealthUi(ctx.content);

  if (!layoutMounted) {
    ctx.page.mount();
    layoutMounted = true;
    ensureAmbientBackground();
  }

  return ctx;
}

function ensureCanonicalHash(route: RouteDefinition) {
  if (window.location.hash === route.hash) return;
  history.replaceState(null, "", route.hash);
}

async function renderApp({ route }: { route: RouteDefinition }) {
  const context = ensureLayout();
  const reusedLayout = layoutMounted;

  context.sidebar.setActive(route.id);
  context.footer.setActive(route.id);
  ensureCanonicalHash(route);

  if (currentRouteId === route.id) {
    log.debug("renderApp: route unchanged", { route: route.id, reusedLayout });
    return;
  }

  const sequence = ++renderSequence;
  const container = context.content.view;

  actions.setActivePane(route.id);
  runViewCleanups(container);

  log.debug("renderApp: mount route", { route: route.id, reusedLayout });

  try {
    await route.mount(container);
  } catch (error) {
    log.error("renderApp: mount failed", error);
    return;
  }

  if (sequence === renderSequence) {
    currentRouteId = route.id;
    // Update toolbar page title using route display label (fallback to id)
    const display = route.display;
    setAppToolbarTitle(display?.label ?? route.id);
  }
}

// --- HEIGHT-ONLY floor: ensure full sidebar is visible ---
// Width is not constrained here.
function findScrollableContent(root: HTMLElement): HTMLElement {
  let best = root;
  let bestSH = root.scrollHeight;
  const stack: HTMLElement[] = [root];
  while (stack.length) {
    const el = stack.pop()!;
    const cs = getComputedStyle(el);
    if (/(auto|scroll)/.test(cs.overflowY)) {
      const sh = el.scrollHeight;
      if (sh > bestSH) {
        best = el;
        bestSH = sh;
      }
    }
    stack.push(...(Array.from(el.children) as HTMLElement[]));
  }
  return best;
}

function requiredLogicalFloor(): { w: number; h: number } {
  const MIN_WIDTH = 800;
  const MIN_CONTENT_HEIGHT = 480;
  const MIN_APP_HEIGHT = 600;

  const sidebarEl = document.querySelector<HTMLElement>(".sidebar");
  const headerEl =
    document.querySelector<HTMLElement>(".app-toolbar") ||
    document.querySelector<HTMLElement>("#titlebar");
  const footerEl = document.querySelector<HTMLElement>("footer");

  const headerH = headerEl?.getBoundingClientRect().height ?? 0;
  const footerH = footerEl?.getBoundingClientRect().height ?? 0;

  const contentRoot = sidebarEl ? findScrollableContent(sidebarEl) : null;
  const intrinsic = contentRoot ? contentRoot.scrollHeight : 0;

  const neededH = Math.max(
    MIN_APP_HEIGHT,
    headerH + footerH + Math.max(MIN_CONTENT_HEIGHT, intrinsic),
  );
  return { w: MIN_WIDTH, h: neededH };
}

let raf: number | null = null;
let lastMin = { w: 0, h: 0 };
async function enforceMinNow(growOnly = true) {
  if (!appWindow) return;
  const { w, h } = requiredLogicalFloor();
  const nextW = lastMin.w ? Math.max(w, lastMin.w) : w;
  const nextH = lastMin.h && growOnly ? Math.max(h, lastMin.h) : h;
  try {
    await appWindow.setMinSize({ width: nextW, height: nextH });
    lastMin = { w: nextW, h: nextH };

    const current = await appWindow.innerSize();
    const sf = await appWindow.scaleFactor();
    const curW = current.width / sf;
    const curH = current.height / sf;
    if (curW < nextW || curH < nextH) {
      await appWindow.setSize({
        width: Math.max(curW, nextW),
        height: Math.max(curH, nextH),
      });
    }
  } catch (e) {
    log.warn("enforceMinNow failed", e);
  }
}

function calibrateMinHeight(durationMs = 1000) {
  const start = performance.now();
  const tick = async () => {
    const before = lastMin.h;
    await enforceMinNow(true);
    const after = lastMin.h;
    if (after > before) {
      if (performance.now() - start < durationMs) requestAnimationFrame(tick);
      return;
    }
    if (performance.now() - start < durationMs) requestAnimationFrame(tick);
  };
  requestAnimationFrame(tick);
}

function setupDynamicMinSize() {
  if (!appWindow) return;
  const sidebarEl = document.querySelector<HTMLElement>(".sidebar");
  if (!sidebarEl) return;
  const mo = new MutationObserver(() => {
    if (raf) cancelAnimationFrame(raf);
    raf = requestAnimationFrame(() => enforceMinNow(true));
  });
  mo.observe(sidebarEl, { childList: true, subtree: true, characterData: true });
  calibrateMinHeight(1000);
}

async function handleRouteChange() {
  const route = resolveRouteFromHash(window.location.hash);
  try {
    await renderApp({ route });
  } catch (error) {
    log.error("handleRouteChange failed", error);
  }
}

window.addEventListener("DOMContentLoaded", () => {
  const root = document.getElementById("app") ?? document.body;
  mountMacToolbar(root);
  // Use the same SVG as the app-wide favicon/brand mark
  ensureFavicon(appLogoUrl);

  log.debug("app booted");
  defaultHouseholdId().catch((e) => console.error("DB init failed:", e));

  const onHashChange = () => {
    void handleRouteChange();
  };
  window.addEventListener("hashchange", onHashChange);

  void (async () => {
    await handleRouteChange();
    void ensureDbHealthReport();
    const palette = initCommandPalette();
    initKeyboardMap({
      openCommandPalette: () => {
        palette?.open();
      },
    });
    emit("app:ready", { ts: Date.now() });

    requestAnimationFrame(() => {
      if (!appWindow) return;
      console.log("Runtime window label:", appWindow.label);
      setupDynamicMinSize();
    });

    // ambient debug probe removed; overlay verified
  })();
});

window.addEventListener("beforeunload", () => {
  dbHealthUi?.unsubscribe?.();
  ambientController?.destroy?.();
});

// minimal debug handle without ts-expect-error
const DEV = import.meta.env.DEV ?? false;
if (DEV && appWindow) {
  (window as any).__win = {
    label: appWindow.label,
    setMin: (w = 1200, h = 800) =>
      appWindow.setMinSize({ width: w, height: h }),
    setSize: (w = 1200, h = 800) =>
      appWindow.setSize({ width: w, height: h }),
  };
  console.log("__win ready:", appWindow.label);
}<|MERGE_RESOLUTION|>--- conflicted
+++ resolved
@@ -38,12 +38,8 @@
 import { getStartupWindow } from "@lib/ipc/startup";
 import { ensureDbHealthReport, recheckDbHealth } from "./services/dbHealth";
 import { recoveryText } from "@strings/recovery";
-<<<<<<< HEAD
-import { mountMacToolbar } from "@ui/AppToolbar";
+import { mountMacToolbar, setAppToolbarTitle } from "@ui/AppToolbar";
 import { initAmbientBackground, type AmbientBackgroundController } from "@ui/AmbientBackground";
-=======
-import { mountMacToolbar, setAppToolbarTitle } from "@ui/AppToolbar";
->>>>>>> ef947387
 
 // Resolve main app logo (SVG) as a URL the bundler can serve
 const appLogoUrl = new URL("./assets/logo.svg", import.meta.url).href;
