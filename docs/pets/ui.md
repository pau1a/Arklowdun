--- conflicted
+++ resolved
@@ -32,7 +32,6 @@
 }
 ```
 
-<<<<<<< HEAD
 * `wrapLegacyView` clears previous DOM content, calls `runViewCleanups`, and then invokes `PetsView(container)`.
 * `PetsView` instantiates a `PetsPage` shell, wires callbacks, and leaves the shell mounted for the lifetime of the route.
 * `updatePageBanner({ id: "pets", display: { label: "Pets" } })` is invoked on entry so the right-edge banner rail shows the pets artwork.
@@ -42,7 +41,6 @@
 * `PetsPage.destroy()` tears down scroll/resize observers and event listeners. The shell itself is removed when the router replaces the container contents.
 * Reminder timers created through `scheduleAt` are **not** cancelled; they fire even if navigation occurs.
 * Search debounce timers are cleared via `registerViewCleanup`.
-=======
 * **wrapLegacyView** clears previous DOM content, calls `runViewCleanups`, and then invokes `PetsView(container)`.
 * `PetsView` creates a new `<section>` wrapper and inserts it into the container.
 * A fresh render is triggered each time the route hash changes to `#/pets`.
@@ -51,7 +49,6 @@
 
 * `wrapLegacyView` wipes innerHTML and cancels listeners. `PetsView` registers a cleanup that calls `reminderScheduler.cancelAll()` so timers do not survive unmount.
 * No persistent UI state is preserved between mounts; the list always reloads.
->>>>>>> b2a12090
 
 ---
 
@@ -86,11 +83,9 @@
 
 Key properties:
 
-<<<<<<< HEAD
 * The shell is created once by `createPetsPage(container)` and persists even when the list data changes.
 * `pets__viewport` is the scroll container used by the virtualiser.
 * `pets__detail` is a hidden host where `PetDetailView` mounts when a row is opened.
-=======
 * Fetches household via `getHouseholdIdForCalls()`.
 * Calls `petsRepo.list(orderBy: "position, created_at, id")`.
 * Stores results in local `pets` array.
@@ -232,7 +227,6 @@
   Inputs use default CSS outlines (`outline: var(--focus-ring)`).
 * **No skip link:**
   PetsView does not define a `skip-to-content` anchor yet.
->>>>>>> b2a12090
 
 ---
 
